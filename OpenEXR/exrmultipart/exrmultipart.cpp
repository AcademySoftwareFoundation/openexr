///////////////////////////////////////////////////////////////////////////
//
// Copyright (c) 2012, Industrial Light & Magic, a division of Lucas
// Digital Ltd. LLC
// Portions contributed and copyright held by others as indicated.
// All rights reserved.
//
// Redistribution and use in source and binary forms, with or without
// modification, are permitted provided that the following conditions are
// met:
// *       Redistributions of source code must retain the above copyright
// notice, this list of conditions and the following disclaimer.
// *       Redistributions in binary form must reproduce the above
// copyright notice, this list of conditions and the following disclaimer
// in the documentation and/or other materials provided with the
// distribution.
// *       Neither the name of Industrial Light & Magic nor the names of
// its contributors may be used to endorse or promote products derived
// from this software without specific prior written permission.
//
// THIS SOFTWARE IS PROVIDED BY THE COPYRIGHT HOLDERS AND CONTRIBUTORS
// "AS IS" AND ANY EXPRESS OR IMPLIED WARRANTIES, INCLUDING, BUT NOT
// LIMITED TO, THE IMPLIED WARRANTIES OF MERCHANTABILITY AND FITNESS FOR
// A PARTICULAR PURPOSE ARE DISCLAIMED. IN NO EVENT SHALL THE COPYRIGHT
// OWNER OR CONTRIBUTORS BE LIABLE FOR ANY DIRECT, INDIRECT, INCIDENTAL,
// SPECIAL, EXEMPLARY, OR CONSEQUENTIAL DAMAGES (INCLUDING, BUT NOT
// LIMITED TO, PROCUREMENT OF SUBSTITUTE GOODS OR SERVICES; LOSS OF USE,
// DATA, OR PROFITS; OR BUSINESS INTERRUPTION) HOWEVER CAUSED AND ON ANY
// THEORY OF LIABILITY, WHETHER IN CONTRACT, STRICT LIABILITY, OR TORT
// (INCLUDING NEGLIGENCE OR OTHERWISE) ARISING IN ANY WAY OUT OF THE USE
// OF THIS SOFTWARE, EVEN IF ADVISED OF THE POSSIBILITY OF SUCH DAMAGE.
//
///////////////////////////////////////////////////////////////////////////


//-----------------------------------------------------------------------------
//
//	Utility program to combine or separate multipart image files
//
//-----------------------------------------------------------------------------


#include <ImfMultiPartOutputFile.h>
#include <ImfMultiPartInputFile.h>
#include <ImfStringAttribute.h>
#include <ImfChannelList.h>
#include <ImfTiledInputPart.h>
#include <ImfTiledOutputPart.h>
#include <ImfInputPart.h>
#include <ImfOutputPart.h>
#include <ImfDeepScanLineInputPart.h>
#include <ImfDeepScanLineOutputPart.h>
#include <ImfDeepTiledInputPart.h>
#include <ImfDeepTiledOutputPart.h>
#include <ImfPartHelper.h>
#include <ImfPartType.h>

#include <OpenEXRConfig.h>
#include <Iex.h>

#include <iostream>
#include <vector>
#include <utility> // pair
#include <stdlib.h>
#include <sstream>
#include <assert.h>
<<<<<<< HEAD
#include <cctype> // isdigit
=======
#include <cctype>
#include <algorithm>
>>>>>>> e98d25b3

using std::cerr;
using std::cout;
using std::endl;
using std::vector;
using std::pair;
using std::set;
using std::ostringstream;
using std::min;
using std::max;
using std::string;
using std::make_pair;
using IMATH_NAMESPACE::Box2i;

using namespace OPENEXR_IMF_NAMESPACE;


#if defined(ANDROID) || defined(__ANDROID_API__)
    #define IMF_PATH_SEPARATOR "/"
#elif defined(_WIN32) || defined(_WIN64) || defined(__MWERKS__) || defined(PLATFORM_WINDOWS)
    #define IMF_PATH_SEPARATOR "\\"
#else
    #define IMF_PATH_SEPARATOR "/"
#endif


void
copy_tile (MultiPartInputFile & input,
           MultiPartOutputFile & output,
           int inPart, int outPart)
{
    TiledInputPart in (input, inPart);
    TiledOutputPart out (output, outPart);

    out.copyPixels (in);
}

void
copy_tiledeep (MultiPartInputFile & input,
               MultiPartOutputFile & output,
               int inPart, int outPart)
{
    DeepTiledInputPart in (input, inPart);
    DeepTiledOutputPart out (output, outPart);

    out.copyPixels (in);
}

void
copy_scanline (MultiPartInputFile & input,
               MultiPartOutputFile & output,
               int inPart, int outPart)
{
    InputPart in (input, inPart);
    OutputPart out (output, outPart);

    out.copyPixels (in);
}

void
copy_scanlinedeep (MultiPartInputFile & input,
                   MultiPartOutputFile & output,
                   int inPart, int outPart)
{
    DeepScanLineInputPart in (input, inPart);
    DeepScanLineOutputPart out (output, outPart);

    out.copyPixels (in);
}

bool
is_number(const std::string& s)
{
    std::string::const_iterator it = s.begin();
    while (it != s.end() && std::isdigit(*it)) ++it;
    return !s.empty() && it == s.end();
}

void
parse_partname (string & part_name)
{
    // strip off a path delimitation
    size_t posSlash = part_name.rfind(IMF_PATH_SEPARATOR);
    if (posSlash != string::npos)
        part_name = part_name.substr(posSlash+1);


    // strip the exr ext
    size_t pos = part_name.rfind(".exr");
    if (pos != string::npos)
    {
        part_name = part_name.substr(0, pos);

        // strip off the frame number
        size_t pos2 = part_name.rfind(".");
        if (pos2 != string::npos)
        {
            string frame = part_name.substr(pos2+1, pos);
            if (is_number(frame))
                part_name = part_name.substr(0, pos2);
        }
    }
}


///
/// If input is <...>::<partname] then extract part name
/// Else, use the stripped version of the filename for partname
/// If input is <file>:<partnum> then extract part number,
/// Else, use all parts
///
void
parse_filename (string & file_name,
                string & part_name,
                bool   & force_part_name,
                int    & part_num)
{
    force_part_name = false;
    part_name = file_name; // default is the file_name
    size_t doublecolon = file_name.rfind ("::");
    if (doublecolon != string::npos)
    {
        part_name = file_name.substr (doublecolon+2);
        file_name = file_name.substr (0, doublecolon);
        force_part_name = true;
    }
    else
    {
        parse_partname(part_name);
    }

    size_t colon = file_name.rfind (':');
    if (colon == string::npos)
    {
        part_num = -1; // use all parts
    }
    else
    {
        string num = file_name.substr (colon + 1);
        if (is_number(num))
        {
            part_num  = atoi (num.c_str());
            file_name = file_name.substr (0, colon);
        }
        else
        {
            cerr <<"\n" << "ERROR: part number must be a number" << endl;
            exit(1);
        }
    }
}


void
make_unique_names (vector<Header> & headers)
{
    set<string> names;
    for ( size_t i = 0 ; i < headers.size() ; i++ )
    {
        Header & h = headers[i];
        std::string base_name;

        // if no name at all, set it to <type><partnum> (first part is part 1)
        if (!h.hasName())
        {
            // We should not be here, we have populated all headers with names.
            cerr << "\n" << "Software Error: header does not have a valid name"
                 << ":" << __LINE__ << endl;
            exit (1);
        }
        else
        {
            base_name = h.name();
        }


        // check name has already been used, if so add a _<number> to it
        if (names.find (base_name) != names.end())
        {
            ostringstream s;
            size_t backup=1;
            do
            {
                s.clear();
                s << h.name() << "_" << i << "_" << backup;
                backup++;
            }
            while (names.find(s.str()) != names.end());
            h.setName (s.str());
        }

        names.insert (h.name());
    }
}

void
filename_check (vector <string> names, const char* aname)
{
    string bname(aname);
    for (size_t i = 0; i < names.size(); i++)
    {
        if (bname.compare (names[i]) == 0)
        {
            cerr << "\n" << "ERROR: "
            "input and output file names cannot be the same." << endl;
            exit (1);
        }
    }
}

void
convert(vector <const char*> in,
        vector<const char *> views,
        const char* outname,
        bool override)
{
    if(in.size()!=1)
    {
        cerr <<"\n" << "ERROR: " 
        "can only convert one file at once - use 'combine' mode for multiple files" << endl;
        exit(1);
    }
    try
    {
        MultiPartInputFile infile(in[0]);
        
        if(infile.parts() != 1)
        {
            cerr <<"\n" << "ERROR: " 
            "can only convert single part EXRs to multipart EXR-2.0 files: use 'split' mode instead" << endl;
            exit(1);
        }
        
        vector<MultiViewChannelName> input_channels;
        
        string hero;
        if(hasMultiView(infile.header(0)))
        {
            StringVector h = multiView (infile.header(0));
            if(h.size()>0)
            {
                hero=h[0];
            }
        }
        
        // retrieve channel names from input file in view-friendly format
        GetChannelsInMultiPartFile(infile,input_channels);
        
        
        vector< MultiViewChannelName > output_channels = input_channels;
        // remap channels to multiple output parts
        int parts = SplitChannels(output_channels.begin(),output_channels.end(),true,hero);
        
        vector<Header> output_headers(parts);
        vector<FrameBuffer> output_framebuffers(parts);
        FrameBuffer input_framebuffer;
        
        //
        // make all output headers the same as the input header but 
        // with no channels
        //
        for(int i=0;i<parts;i++)
        {
            Header & h = output_headers[i];
            h = infile.header(0);
            if (hasMultiView(h))
                h.erase("multiView");

            string fn, pname;
            int  pnum;
            bool pforce;
            parse_filename(fn, pname, pforce, pnum);
            if (!h.hasName() || pforce)
                h.setName (pname);

            h.channels()=ChannelList();
        }   

        make_unique_names(output_headers);

        const ChannelList & in_chanlist = infile.header(0).channels();

        int channel_count = 0;
        for(ChannelList::ConstIterator i=in_chanlist.begin();i!=in_chanlist.end();++i)
        {
            ++channel_count;
        }
        
        Box2i dataWindow = infile.header(0).dataWindow();
        int pixel_count = (dataWindow.size().y+1)*(dataWindow.size().x+1);
        int pixel_width = dataWindow.size().x+1;
        
        
        // offset in pixels between base of array and 0,0
        int pixel_base = dataWindow.min.y*pixel_width+dataWindow.min.x;

        vector< vector<char> > channelstore(channel_count);
        
        
        //
        // insert channels into correct header and framebuffers
        //
        for( size_t i=0 ; i<input_channels.size() ; i++ )
        {
            // read the part we should be writing channel into, insert into header
            int part = output_channels[i].part_number;
            ChannelList::ConstIterator chan = in_chanlist.find(input_channels[i].internal_name);
            Header & h = output_headers[part];
            h.channels().insert(output_channels[i].name,chan.channel());
            
            if( output_channels[i].view!="" )
            {
                h.setView( output_channels[i].view );
            }
            
            // compute size of channel
            size_t samplesize=sizeof(float);
            if(chan.channel().type==HALF)
            {
                samplesize=sizeof(half);
            }
            channelstore[i].resize(samplesize*pixel_count);
            
            output_framebuffers[part].insert(output_channels[i].name,
                                             Slice(chan.channel().type,
                                                   &channelstore[i][0]-pixel_base*samplesize,
                                                   samplesize,
                                                   pixel_width*samplesize));

            input_framebuffer.insert(input_channels[i].internal_name,
                                     Slice(chan.channel().type,
                                           &channelstore[i][0] - pixel_base*samplesize,
                                           samplesize,
                                           pixel_width*samplesize));
                                                    
        }
        
        //
        // create output file
        //
        MultiPartOutputFile outfile(outname,&output_headers[0],
                                    output_headers.size());
        InputPart inpart(infile,0);
        
        
        //
        // read file
        //
        inpart.setFrameBuffer(input_framebuffer);
        inpart.readPixels(dataWindow.min.y,dataWindow.max.y);
        
        //
        // write each part
        //
        
        for(size_t i=0;i<output_framebuffers.size();i++)
        {
            OutputPart outpart(outfile,i);
            outpart.setFrameBuffer(output_framebuffers[i]);
            outpart.writePixels(dataWindow.max.y+1-dataWindow.min.y);
        }
        
        
    }
    catch (IEX_NAMESPACE::BaseExc &e)
    {
        cerr << "\n" << "ERROR:" << endl;
        cerr << e.what() << endl;
        exit (1);
    }
    
}



void
combine (vector <const char*> in,
         vector<const char *> views,
         const char* outname,
         bool override)
{
    size_t numInputs = in.size();
    int numparts;
    vector<int> partnums;
    vector<MultiPartInputFile *> inputs;
    vector<MultiPartInputFile *> fordelete;
    MultiPartInputFile *infile;
    vector<Header> headers;
    vector<string> fornamecheck;

    //
    // parse all inputs
    //

    // Input format :
    // We support the following syntax for each input
    // <file>[:<partnum>][::<newpartname>]

    for (size_t i = 0 ; i < numInputs; i++)
    {
        string filename (in[i]);
        string partname;
        bool   forcepartname;
        int    partnum;
        parse_filename (filename, partname, forcepartname, partnum);

        if (partnum == -1)
        {
            fornamecheck.push_back (filename);

            try
            {
                infile = new MultiPartInputFile (filename.c_str());
                fordelete.push_back (infile);
                numparts = infile->parts();

                //copy header from all parts of input to our header array
                for (int j = 0; j < numparts; j++)
                {
                    inputs.push_back (infile);

                    Header h = infile->header(j);
                    if (!h.hasName() || forcepartname)
                        h.setName (partname);

                    headers.push_back (h);

                    if( views[i] != NULL )
                        headers[headers.size()-1].setView( views[i] );

                    partnums.push_back (j);
                }
            }
            catch (IEX_NAMESPACE::BaseExc &e)
            {
                cerr << "\n" << "ERROR:" << endl;
                cerr << e.what() << endl;
                exit (1);
            }
        } // no user parts specified
        else
        {
            fornamecheck.push_back (filename);

            try
            {
                infile = new MultiPartInputFile (filename.c_str());
                fordelete.push_back (infile);

                if (partnum >= infile->parts())
                {
                    cerr << "ERROR: you asked for part " << partnum << " in " << in[i];
                    cerr << ", which only has " << infile->parts() << " parts\n";
                    exit (1);
                }
                //copy header from required part of input to our header array
                inputs.push_back (infile);

                Header h = infile->header(partnum);
                if (!h.hasName() || forcepartname)
                    h.setName (partname);

                headers.push_back (h);


                if( views[i] != NULL )
                     headers[headers.size()-1].setView( views[i] );

                partnums.push_back (partnum);
            }
            catch (IEX_NAMESPACE::BaseExc &e)
            {
                cerr << "\n" << "ERROR:" << endl;
                cerr << e.what()<< endl;
                exit (1);
            }
        } // user parts specified
    }

    filename_check (fornamecheck, outname);
    //
    // sort out names - make unique
    //
    if (numInputs>1)
    {
        make_unique_names (headers);
    }

    //
    // do combine
    //

    // early bail if need be
    try
    {
        MultiPartOutputFile temp (outname, &headers[0], headers.size(), override);
    }
    catch (IEX_NAMESPACE::BaseExc &e)
    {
        cerr << "\n" << "ERROR: " << e.what() << endl;
        exit (1);
    }
    MultiPartOutputFile out (outname, &headers[0], headers.size(), override);

    for (size_t p = 0 ; p < partnums.size();p++)
    {
        std::string type = headers[p].type();
        if (type == SCANLINEIMAGE)
        {
            cout << "part " << p << ": "<< "scanlineimage" << endl;
            copy_scanline (*inputs[p], out, partnums[p], p);
        }
        else if (type == TILEDIMAGE)
        {
            cout << "part " << p << ": "<< "tiledimage" << endl;
            copy_tile (*inputs[p], out, partnums[p], p);
        }
        else if (type == DEEPSCANLINE)
        {
            cout << "part " << p << ": "<< "deepscanlineimage" << endl;
            copy_scanlinedeep (*inputs[p], out, partnums[p], p);
        }
        else if (type == DEEPTILE)
        {
            cout << "part " << p << ": "<< "deeptile" << endl;
            copy_tiledeep (*inputs[p], out, partnums[p], p);
        }
    }


    for (size_t k = 0; k < fordelete.size(); k++)
    {
        delete fordelete[k];
    }

    inputs.clear();
    fordelete.size();

    cout << "\n" << "Combine Success" << endl;
}

void
separate (vector <const char*> in, const char* out, bool override)
{
    if (in.size() > 1)
    {
        cerr << "ERROR: -separate only take one input file\n"
        "syntax: exrmultipart -separate -i infile.exr -o outfileBaseName\n";
        exit (1);
    }

    //
    // parse the multipart input
    //
    string filename (in[0]);
    MultiPartInputFile *inputimage;
    int numOutputs;
    vector<string> fornamecheck;

    // add check for existance of the file
    try
    {
        MultiPartInputFile temp (filename.c_str());
    }
    catch (IEX_NAMESPACE::BaseExc &e)
    {
        cerr << "\n" << "ERROR: " << e.what() << endl;
        exit (1);
    }

    inputimage = new MultiPartInputFile (filename.c_str());
    numOutputs = inputimage->parts();
    cout << "numOutputs: " << numOutputs << endl;

    //
    // set outputs names
    //
    for (int p = 0 ; p <numOutputs;p++)
    {
        string outfilename (out);

        //add number to outfilename
        std::ostringstream oss;
        oss << '.' << p + 1;
        outfilename += oss.str();
        outfilename += ".exr";
        cout << "outputfilename: " << outfilename << endl;
        fornamecheck.push_back (outfilename);
    }

    filename_check (fornamecheck, in[0]);

    //
    // separate outputs
    //
    for (int p = 0 ; p < numOutputs; p++)
    {
        Header header = inputimage->header (p);

        MultiPartOutputFile out (fornamecheck[p].c_str(), &header, 1, override);

        std::string type = header.type();
        if (type == "scanlineimage")
        {
            cout << "scanlineimage" << endl;
            copy_scanline (*inputimage, out, p, 0);
        }
        else if (type == "tiledimage")
        {
            cout << "tiledimage" << endl;
            copy_tile (*inputimage, out, p, 0);
        }
        else if (type == "deepscanline")
        {
            cout << "deepscanline" << endl;
            copy_scanlinedeep (*inputimage, out, p, 0);
        }
        else if (type == "deeptile")
        {
            cout << "deeptile" << endl;
            copy_tiledeep (*inputimage, out, p, 0);
        }
    }

    delete inputimage;
    cout << "\n" << "Seperate Success" << endl;
}

void
usageMessage (const char argv[])
{
    cout << argv << " handles the combining and splitting of multipart data\n";
    cout << "\n" << "Usage: "
            "exrmultipart -combine -i input.exr[:partnum][::partname] "
            "[input2.exr[:partnum]][::partname] [...] -o outfile.exr [options]\n";
    cout << "   or: exrmultipart -separate -i infile.exr -o outfileBaseName "
            "[options]\n";
    cout << "   or: exrmultipart -convert -i infile.exr -o outfile.exr "
            "[options]\n";
            cout << "\n" << "Options:\n";
    cout << "-override [0/1]      0-do not override conflicting shared "
            "attributes [default]\n"
            "                     1-override conflicting shared attributes\n";

    cout << "-view name           (after specifying -i) "
            "assign following inputs to view 'name'\n";
    exit (1);
}

int
main (int argc, char * argv[])
{
    if (argc < 6)
    {
        usageMessage (argv[0]);
    }

    vector <const char*> inFiles;
    vector <const char*> views;
    const char* view = 0;
    const char *outFile = 0;
    bool override = false;

    int i = 1;
    int mode = 0; // 0-do not read input, 1-infiles, 2-outfile, 3-override, 4-view

    while (i < argc)
    {
        if (!strcmp (argv[i], "-h"))
        {
            usageMessage (argv[0]);
        }

        if (!strcmp (argv[i], "-i"))
        {
            mode = 1;
        }
        else if (!strcmp (argv[i], "-o"))
        {
            mode = 2;
        }
        else if (!strcmp (argv[i], "-override"))
        {
            mode = 3;
        }
        else if (!strcmp (argv[i], "-view"))
        {
            if(mode !=1 )
            {
                usageMessage (argv[0]);
                return 1;
            }
            mode = 4;
        }
        else
        {
            switch (mode)
            {
                case 1:
                    inFiles.push_back (argv[i]);
                    views.push_back (view);
                    break;
                case 2: outFile = argv[i];
                    break;
                case 3: override = atoi (argv[i]);
                    break;
                case 4: view = argv[i];
                    mode=1;
                    break;
            }
        }
        i++;
    }

    // check input and output files found or not
    if (inFiles.size() == 0)
    {
        cerr << "\n" << "ERROR: found no input files" << endl;
        exit (1);
    }

    cout << "input:" << endl;
    for (size_t i = 0; i < inFiles.size(); i++)
    {
        cout << "      " << inFiles[i];
        if(views[i]) cout << " in view " << views[i];
        cout << endl;
    }

    if (!outFile)
    {
        cerr << "\n"<<"ERROR: found no output file" << endl;
        exit (1);
    }

    cout << "output:\n      " << outFile << endl;
    cout << "override:" << override << "\n" << endl;


    if (!strcmp (argv[1], "-combine"))
    {
        cout << "-combine multipart input " << endl;
        combine (inFiles, views, outFile, override);
    }
    else if (!strcmp(argv[1], "-separate"))
    {
        cout << "-separate multipart input " << endl;
        separate (inFiles, outFile, override);
    }
    else if(!strcmp(argv[1],"-convert"))
    {
        cout << "-convert input to EXR2 multipart" << endl;
        convert (inFiles, views, outFile, override);
    }
    else
    {
        usageMessage (argv[0]);
    }

    return 0;
}
<|MERGE_RESOLUTION|>--- conflicted
+++ resolved
@@ -64,12 +64,8 @@
 #include <stdlib.h>
 #include <sstream>
 #include <assert.h>
-<<<<<<< HEAD
-#include <cctype> // isdigit
-=======
 #include <cctype>
 #include <algorithm>
->>>>>>> e98d25b3
 
 using std::cerr;
 using std::cout;
