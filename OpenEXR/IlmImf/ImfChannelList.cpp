--- conflicted
+++ resolved
@@ -47,19 +47,11 @@
 
 using std::string;
 using std::set;
-<<<<<<< HEAD
-
-namespace Imf {
-=======
 #include "ImfNamespace.h"
->>>>>>> 2664764a
 
 OPENEXR_IMF_INTERNAL_NAMESPACE_SOURCE_ENTER
 
-<<<<<<< HEAD
-=======
-
->>>>>>> 2664764a
+
 Channel::Channel (PixelType t, int xs, int ys, bool pl):
     type (t),
     xSampling (xs),
@@ -264,11 +256,7 @@
 				 Iterator &last)
 {
     first = last = _map.lower_bound (prefix);
-<<<<<<< HEAD
-    int n = strlen (prefix);
-=======
     size_t n = int(strlen (prefix));
->>>>>>> 2664764a
 
     while (last != Iterator (_map.end()) &&
 	   strncmp (last.name(), prefix, n) <= 0)
@@ -284,11 +272,7 @@
 				 ConstIterator &last) const
 {
     first = last = _map.lower_bound (prefix);
-<<<<<<< HEAD
-    int n = strlen (prefix);
-=======
     size_t n = strlen (prefix);
->>>>>>> 2664764a
 
     while (last != ConstIterator (_map.end()) &&
 	   strncmp (last.name(), prefix, n) <= 0)
