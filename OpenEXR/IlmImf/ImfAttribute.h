///////////////////////////////////////////////////////////////////////////
//
// Copyright (c) 2004, Industrial Light & Magic, a division of Lucas
// Digital Ltd. LLC
// 
// All rights reserved.
// 
// Redistribution and use in source and binary forms, with or without
// modification, are permitted provided that the following conditions are
// met:
// *       Redistributions of source code must retain the above copyright
// notice, this list of conditions and the following disclaimer.
// *       Redistributions in binary form must reproduce the above
// copyright notice, this list of conditions and the following disclaimer
// in the documentation and/or other materials provided with the
// distribution.
// *       Neither the name of Industrial Light & Magic nor the names of
// its contributors may be used to endorse or promote products derived
// from this software without specific prior written permission. 
// 
// THIS SOFTWARE IS PROVIDED BY THE COPYRIGHT HOLDERS AND CONTRIBUTORS
// "AS IS" AND ANY EXPRESS OR IMPLIED WARRANTIES, INCLUDING, BUT NOT
// LIMITED TO, THE IMPLIED WARRANTIES OF MERCHANTABILITY AND FITNESS FOR
// A PARTICULAR PURPOSE ARE DISCLAIMED. IN NO EVENT SHALL THE COPYRIGHT
// OWNER OR CONTRIBUTORS BE LIABLE FOR ANY DIRECT, INDIRECT, INCIDENTAL,
// SPECIAL, EXEMPLARY, OR CONSEQUENTIAL DAMAGES (INCLUDING, BUT NOT
// LIMITED TO, PROCUREMENT OF SUBSTITUTE GOODS OR SERVICES; LOSS OF USE,
// DATA, OR PROFITS; OR BUSINESS INTERRUPTION) HOWEVER CAUSED AND ON ANY
// THEORY OF LIABILITY, WHETHER IN CONTRACT, STRICT LIABILITY, OR TORT
// (INCLUDING NEGLIGENCE OR OTHERWISE) ARISING IN ANY WAY OUT OF THE USE
// OF THIS SOFTWARE, EVEN IF ADVISED OF THE POSSIBILITY OF SUCH DAMAGE.
//
///////////////////////////////////////////////////////////////////////////



#ifndef INCLUDED_IMF_ATTRIBUTE_H
#define INCLUDED_IMF_ATTRIBUTE_H

//-----------------------------------------------------------------------------
//
//	class Attribute
//
//-----------------------------------------------------------------------------

#include "IexBaseExc.h"
<<<<<<< HEAD
#include <ImfExport.h>
#include <ImfIO.h>
#include <ImfXdr.h>
=======
#include "ImfIO.h"
#include "ImfXdr.h"
#include "ImfForward.h"
#include "ImfExport.h"
#include "ImfNamespace.h"
>>>>>>> 2664764a

OPENEXR_IMF_INTERNAL_NAMESPACE_HEADER_ENTER


class IMF_EXPORT Attribute
{
  public:

    //---------------------------
    // Constructor and destructor
    //---------------------------

    Attribute ();
    virtual ~Attribute ();


    //-------------------------------
    // Get this attribute's type name
    //-------------------------------

    virtual const char *	typeName () const = 0;


    //------------------------------
    // Make a copy of this attribute
    //------------------------------

    virtual Attribute *		copy () const = 0;


    //----------------------------------------
    // Type-specific attribute I/O and copying
    //----------------------------------------

<<<<<<< HEAD
    virtual void		writeValueTo (OStream &os,
					      int version) const = 0;

    virtual void		readValueFrom (IStream &is,
=======
    virtual void		writeValueTo (OPENEXR_IMF_INTERNAL_NAMESPACE::OStream &os,
					      int version) const = 0;

    virtual void		readValueFrom (OPENEXR_IMF_INTERNAL_NAMESPACE::IStream &is,
>>>>>>> 2664764a
					       int size,
					       int version) = 0;

    virtual void		copyValueFrom (const Attribute &other) = 0;


    //------------------
    // Attribute factory
    //------------------

    static Attribute *		newAttribute (const char typeName[]);


    //-----------------------------------------------------------
    // Test if a given attribute type has already been registered
    //-----------------------------------------------------------

    static bool			knownType (const char typeName[]);


  protected:

    //--------------------------------------------------
    // Register an attribute type so that newAttribute()
    // knows how to make objects of this type.
    //--------------------------------------------------

    static void		registerAttributeType (const char typeName[],
					       Attribute *(*newAttribute)());

    //------------------------------------------------------
    // Un-register an attribute type so that newAttribute()
    // no longer knows how to make objects of this type (for
    // debugging only).
    //------------------------------------------------------

    static void		unRegisterAttributeType (const char typeName[]);
};


//-------------------------------------------------
// Class template for attributes of a specific type
//-------------------------------------------------
    
template <class T>
class TypedAttribute: public Attribute
{
  public:

    //----------------------------
    // Constructors and destructor
    //------------_---------------

    TypedAttribute ();
    TypedAttribute (const T &value);
    TypedAttribute (const TypedAttribute<T> &other);
    virtual ~TypedAttribute ();


    //--------------------------------
    // Access to the attribute's value
    //--------------------------------

    T &					value ();
    const T &				value () const;


    //--------------------------------
    // Get this attribute's type name.
    //--------------------------------

    virtual const char *		typeName () const;
    

    //---------------------------------------------------------
    // Static version of typeName()
    // This function must be specialized for each value type T.
    //---------------------------------------------------------

    static const char *			staticTypeName ();
    

    //---------------------
    // Make a new attribute
    //---------------------

    static Attribute *			makeNewAttribute ();


    //------------------------------
    // Make a copy of this attribute
    //------------------------------

    virtual Attribute *			copy () const;


    //-----------------------------------------------------------------
    // Type-specific attribute I/O and copying.
    // Depending on type T, these functions may have to be specialized.
    //-----------------------------------------------------------------

<<<<<<< HEAD
    virtual void		writeValueTo (OStream &os,
					      int version) const;

    virtual void		readValueFrom (IStream &is,
=======
    virtual void		writeValueTo (OPENEXR_IMF_INTERNAL_NAMESPACE::OStream &os,
					      int version) const;

    virtual void		readValueFrom (OPENEXR_IMF_INTERNAL_NAMESPACE::IStream &is,
>>>>>>> 2664764a
					       int size,
					       int version);

    virtual void		copyValueFrom (const Attribute &other);


    //------------------------------------------------------------
    // Dynamic casts that throw exceptions instead of returning 0.
    //------------------------------------------------------------

    static TypedAttribute *		cast (Attribute *attribute);
    static const TypedAttribute *	cast (const Attribute *attribute);
    static TypedAttribute &		cast (Attribute &attribute);
    static const TypedAttribute &	cast (const Attribute &attribute);


    //---------------------------------------------------------------
    // Register this attribute type so that Attribute::newAttribute()
    // knows how to make objects of this type.
    //
    // Note that this function is not thread-safe because it modifies
    // a global variable in the IlmIlm library.  A thread in a multi-
    // threaded program may call registerAttributeType() only when no
    // other thread is accessing any functions or classes in the
    // IlmImf library.
    //
    //---------------------------------------------------------------

    static void				registerAttributeType ();


    //-----------------------------------------------------
    // Un-register this attribute type (for debugging only)
    //-----------------------------------------------------

    static void				 unRegisterAttributeType ();


  private:

    T					_value;
};

//------------------------------------
// Implementation of TypedAttribute<T>
//------------------------------------

template <class T>
TypedAttribute<T>::TypedAttribute ():
    Attribute (),
    _value (T())
{
    // empty
}


template <class T>
<<<<<<< HEAD
TypedAttribute<T>::TypedAttribute (const T &value):
=======
TypedAttribute<T>::TypedAttribute (const T & value):
>>>>>>> 2664764a
    Attribute (),
    _value (value)
{
    // empty
}


template <class T >
TypedAttribute<T>::TypedAttribute (const TypedAttribute<T> &other):
    Attribute (other),
    _value ()
{
    copyValueFrom (other);
}


template <class T>
TypedAttribute<T>::~TypedAttribute ()
{
    // empty
}


template <class T>
inline T &
TypedAttribute<T>::value ()
{
    return _value;
}


template <class T>
inline const T &
TypedAttribute<T>::value () const
{
    return _value;
}


template <class T>
const char *	
TypedAttribute<T>::typeName () const
{
    return staticTypeName();
}


template <class T>
Attribute *
TypedAttribute<T>::makeNewAttribute ()
{
    return new TypedAttribute<T>();
}


template <class T>
Attribute *
TypedAttribute<T>::copy () const
{
    Attribute * attribute = new TypedAttribute<T>();
    attribute->copyValueFrom (*this);
    return attribute;
}


template <class T>
void		
<<<<<<< HEAD
TypedAttribute<T>::writeValueTo (OStream &os, int version) const
=======
TypedAttribute<T>::writeValueTo (OPENEXR_IMF_INTERNAL_NAMESPACE::OStream &os,
                                    int version) const
>>>>>>> 2664764a
{
    OPENEXR_IMF_INTERNAL_NAMESPACE::Xdr::write <OPENEXR_IMF_INTERNAL_NAMESPACE::StreamIO> (os, _value);
}


template <class T>
void		
<<<<<<< HEAD
TypedAttribute<T>::readValueFrom (IStream &is, int size, int version)
=======
TypedAttribute<T>::readValueFrom (OPENEXR_IMF_INTERNAL_NAMESPACE::IStream &is,
                                     int size,
                                     int version)
>>>>>>> 2664764a
{
    OPENEXR_IMF_INTERNAL_NAMESPACE::Xdr::read <OPENEXR_IMF_INTERNAL_NAMESPACE::StreamIO> (is, _value);
}


template <class T>
void		
TypedAttribute<T>::copyValueFrom (const Attribute &other)
{
    _value = cast(other)._value;
}


template <class T>
TypedAttribute<T> *
TypedAttribute<T>::cast (Attribute *attribute)
{
    TypedAttribute<T> *t =
	dynamic_cast <TypedAttribute<T> *> (attribute);

    if (t == 0)
	throw IEX_NAMESPACE::TypeExc ("Unexpected attribute type.");

    return t;
}


template <class T>
const TypedAttribute<T> *
TypedAttribute<T>::cast (const Attribute *attribute)
{
    const TypedAttribute<T> *t =
	dynamic_cast <const TypedAttribute<T> *> (attribute);

    if (t == 0)
	throw IEX_NAMESPACE::TypeExc ("Unexpected attribute type.");

    return t;
}


template <class T>
inline TypedAttribute<T> &
TypedAttribute<T>::cast (Attribute &attribute)
{
    return *cast (&attribute);
}


template <class T>
inline const TypedAttribute<T> &
TypedAttribute<T>::cast (const Attribute &attribute)
{
    return *cast (&attribute);
}


template <class T>
inline void
TypedAttribute<T>::registerAttributeType ()
{
    Attribute::registerAttributeType (staticTypeName(), makeNewAttribute);
}


template <class T>
inline void
TypedAttribute<T>::unRegisterAttributeType ()
{
    Attribute::unRegisterAttributeType (staticTypeName());
}


OPENEXR_IMF_INTERNAL_NAMESPACE_HEADER_EXIT


#endif<|MERGE_RESOLUTION|>--- conflicted
+++ resolved
@@ -44,22 +44,16 @@
 //-----------------------------------------------------------------------------
 
 #include "IexBaseExc.h"
-<<<<<<< HEAD
-#include <ImfExport.h>
-#include <ImfIO.h>
-#include <ImfXdr.h>
-=======
 #include "ImfIO.h"
 #include "ImfXdr.h"
 #include "ImfForward.h"
 #include "ImfExport.h"
 #include "ImfNamespace.h"
->>>>>>> 2664764a
 
 OPENEXR_IMF_INTERNAL_NAMESPACE_HEADER_ENTER
 
 
-class IMF_EXPORT Attribute
+class Attribute
 {
   public:
 
@@ -89,17 +83,10 @@
     // Type-specific attribute I/O and copying
     //----------------------------------------
 
-<<<<<<< HEAD
-    virtual void		writeValueTo (OStream &os,
-					      int version) const = 0;
-
-    virtual void		readValueFrom (IStream &is,
-=======
     virtual void		writeValueTo (OPENEXR_IMF_INTERNAL_NAMESPACE::OStream &os,
 					      int version) const = 0;
 
     virtual void		readValueFrom (OPENEXR_IMF_INTERNAL_NAMESPACE::IStream &is,
->>>>>>> 2664764a
 					       int size,
 					       int version) = 0;
 
@@ -201,17 +188,10 @@
     // Depending on type T, these functions may have to be specialized.
     //-----------------------------------------------------------------
 
-<<<<<<< HEAD
-    virtual void		writeValueTo (OStream &os,
-					      int version) const;
-
-    virtual void		readValueFrom (IStream &is,
-=======
     virtual void		writeValueTo (OPENEXR_IMF_INTERNAL_NAMESPACE::OStream &os,
 					      int version) const;
 
     virtual void		readValueFrom (OPENEXR_IMF_INTERNAL_NAMESPACE::IStream &is,
->>>>>>> 2664764a
 					       int size,
 					       int version);
 
@@ -269,11 +249,7 @@
 
 
 template <class T>
-<<<<<<< HEAD
-TypedAttribute<T>::TypedAttribute (const T &value):
-=======
 TypedAttribute<T>::TypedAttribute (const T & value):
->>>>>>> 2664764a
     Attribute (),
     _value (value)
 {
@@ -341,12 +317,8 @@
 
 template <class T>
 void		
-<<<<<<< HEAD
-TypedAttribute<T>::writeValueTo (OStream &os, int version) const
-=======
 TypedAttribute<T>::writeValueTo (OPENEXR_IMF_INTERNAL_NAMESPACE::OStream &os,
                                     int version) const
->>>>>>> 2664764a
 {
     OPENEXR_IMF_INTERNAL_NAMESPACE::Xdr::write <OPENEXR_IMF_INTERNAL_NAMESPACE::StreamIO> (os, _value);
 }
@@ -354,13 +326,9 @@
 
 template <class T>
 void		
-<<<<<<< HEAD
-TypedAttribute<T>::readValueFrom (IStream &is, int size, int version)
-=======
 TypedAttribute<T>::readValueFrom (OPENEXR_IMF_INTERNAL_NAMESPACE::IStream &is,
                                      int size,
                                      int version)
->>>>>>> 2664764a
 {
     OPENEXR_IMF_INTERNAL_NAMESPACE::Xdr::read <OPENEXR_IMF_INTERNAL_NAMESPACE::StreamIO> (is, _value);
 }
