///////////////////////////////////////////////////////////////////////////
//
// Copyright (c) 2004, Industrial Light & Magic, a division of Lucas
// Digital Ltd. LLC
// 
// All rights reserved.
// 
// Redistribution and use in source and binary forms, with or without
// modification, are permitted provided that the following conditions are
// met:
// *       Redistributions of source code must retain the above copyright
// notice, this list of conditions and the following disclaimer.
// *       Redistributions in binary form must reproduce the above
// copyright notice, this list of conditions and the following disclaimer
// in the documentation and/or other materials provided with the
// distribution.
// *       Neither the name of Industrial Light & Magic nor the names of
// its contributors may be used to endorse or promote products derived
// from this software without specific prior written permission. 
// 
// THIS SOFTWARE IS PROVIDED BY THE COPYRIGHT HOLDERS AND CONTRIBUTORS
// "AS IS" AND ANY EXPRESS OR IMPLIED WARRANTIES, INCLUDING, BUT NOT
// LIMITED TO, THE IMPLIED WARRANTIES OF MERCHANTABILITY AND FITNESS FOR
// A PARTICULAR PURPOSE ARE DISCLAIMED. IN NO EVENT SHALL THE COPYRIGHT
// OWNER OR CONTRIBUTORS BE LIABLE FOR ANY DIRECT, INDIRECT, INCIDENTAL,
// SPECIAL, EXEMPLARY, OR CONSEQUENTIAL DAMAGES (INCLUDING, BUT NOT
// LIMITED TO, PROCUREMENT OF SUBSTITUTE GOODS OR SERVICES; LOSS OF USE,
// DATA, OR PROFITS; OR BUSINESS INTERRUPTION) HOWEVER CAUSED AND ON ANY
// THEORY OF LIABILITY, WHETHER IN CONTRACT, STRICT LIABILITY, OR TORT
// (INCLUDING NEGLIGENCE OR OTHERWISE) ARISING IN ANY WAY OUT OF THE USE
// OF THIS SOFTWARE, EVEN IF ADVISED OF THE POSSIBILITY OF SUCH DAMAGE.
//
///////////////////////////////////////////////////////////////////////////

//-----------------------------------------------------------------------------
//
//	class InputFile
//
//-----------------------------------------------------------------------------

#include "ImfCheckedArithmetic.h"
#include "ImfInputFile.h"
#include "ImfScanLineInputFile.h"
#include "ImfTiledInputFile.h"
#include "ImfChannelList.h"
#include "ImfMisc.h"
#include "ImfStdIO.h"
#include "ImfVersion.h"
#include "ImfPartType.h"
#include "ImfInputPartData.h"
#include "ImfMultiPartInputFile.h"

#include <ImfCompositeDeepScanLine.h>
#include <ImfDeepScanLineInputFile.h>

#include "ImathFun.h"
#include "IlmThreadMutex.h"
#include "Iex.h"
#include "half.h"

#include <fstream>
#include <algorithm>

#include "ImfNamespace.h"

OPENEXR_IMF_INTERNAL_NAMESPACE_SOURCE_ENTER


using IMATH_NAMESPACE::Box2i;
using IMATH_NAMESPACE::divp;
using IMATH_NAMESPACE::modp;
using ILMTHREAD_NAMESPACE::Mutex;
using ILMTHREAD_NAMESPACE::Lock;


//
// Struct InputFile::Data stores things that will be
// needed between calls to readPixels
//

struct InputFile::Data : public Mutex
{
    Header              header;
    int                 version;
    bool                isTiled;

    TiledInputFile *	tFile;
    ScanLineInputFile *	sFile;
    DeepScanLineInputFile * dsFile;

    LineOrder		lineOrder;      // the file's lineorder
    int			minY;           // data window's min y coord
    int			maxY;           // data window's max x coord
    
    FrameBuffer		tFileBuffer; 
    FrameBuffer *	cachedBuffer;
    CompositeDeepScanLine * compositor; // for loading deep files
    
    int			cachedTileY;
    int                 offset;
    
    int                 numThreads;

    int                 partNumber;
    InputPartData*      part;

    bool                multiPartBackwardSupport;
    MultiPartInputFile* multiPartFile;
    InputStreamMutex    * _streamData;
    bool                _deleteStream;

     Data (int numThreads);
    ~Data ();

    Data (const Data& other) = delete;
    Data& operator = (const Data& other) = delete;
    Data (Data&& other) = delete;
    Data& operator = (Data&& other) = delete;

    void		deleteCachedBuffer();
};


InputFile::Data::Data (int numThreads):
    isTiled (false),
    tFile (0),
    sFile (0),
    dsFile(0),
    cachedBuffer (0),
    compositor(0),
    cachedTileY (-1),
    numThreads (numThreads),
    partNumber (-1),
    part(NULL),
    multiPartBackwardSupport (false),
    multiPartFile (0),
    _streamData(0),
    _deleteStream(false)
           
{
    // empty
}


InputFile::Data::~Data ()
{
    if (tFile)
        delete tFile;
    if (sFile)
        delete sFile;
    if (dsFile)
        delete dsFile;
    if (compositor)
        delete compositor;

    deleteCachedBuffer();

    if (multiPartBackwardSupport && multiPartFile)
        delete multiPartFile;
}


void	
InputFile::Data::deleteCachedBuffer()
{
    //
    // Delete the cached frame buffer, and all memory
    // allocated for the slices in the cached frameBuffer.
    //

    if (cachedBuffer)
    {
	for (FrameBuffer::Iterator k = cachedBuffer->begin();
	     k != cachedBuffer->end();
	     ++k)
	{
	    Slice &s = k.slice();

	    switch (s.type)
	    {
	      case OPENEXR_IMF_INTERNAL_NAMESPACE::UINT:

		delete [] (((unsigned int *)s.base) + offset);
		break;

	      case OPENEXR_IMF_INTERNAL_NAMESPACE::HALF:

		delete [] ((half *)s.base + offset);
		break;

	      case OPENEXR_IMF_INTERNAL_NAMESPACE::FLOAT:

		delete [] (((float *)s.base) + offset);
		break;
              case NUM_PIXELTYPES :
                  throw(IEX_NAMESPACE::ArgExc("Invalid pixel type"));
	    }                
	}

	//
	// delete the cached frame buffer
	//

	delete cachedBuffer;
	cachedBuffer = 0;
    }
}


namespace {

void
bufferedReadPixels (InputFile::Data* ifd, int scanLine1, int scanLine2)
{
    //
    // bufferedReadPixels reads each row of tiles that intersect the
    // scan-line range (scanLine1 to scanLine2). The previous row of
    // tiles is cached in order to prevent redundent tile reads when
    // accessing scanlines sequentially.
    //

    int minY = std::min (scanLine1, scanLine2);
    int maxY = std::max (scanLine1, scanLine2);

    if (minY < ifd->minY || maxY >  ifd->maxY)
    {
        throw IEX_NAMESPACE::ArgExc ("Tried to read scan line outside "
			   "the image file's data window.");
    }

    //
    // The minimum and maximum y tile coordinates that intersect this
    // scanline range
    //

    int minDy = (minY - ifd->minY) / ifd->tFile->tileYSize();
    int maxDy = (maxY - ifd->minY) / ifd->tFile->tileYSize();

    //
    // Figure out which one is first in the file so we can read without seeking
    //

    int yStart, yEnd, yStep;

    if (ifd->lineOrder == DECREASING_Y)
    {
        yStart = maxDy;
        yEnd = minDy - 1;
        yStep = -1;
    }
    else
    {
        yStart = minDy;
        yEnd = maxDy + 1;
        yStep = 1;
    }

    //
    // the number of pixels in a row of tiles
    //

    Box2i levelRange = ifd->tFile->dataWindowForLevel(0);
    
    //
    // Read the tiles into our temporary framebuffer and copy them into
    // the user's buffer
    //

    for (int j = yStart; j != yEnd; j += yStep)
    {
        Box2i tileRange = ifd->tFile->dataWindowForTile (0, j, 0);

        int minYThisRow = std::max (minY, tileRange.min.y);
        int maxYThisRow = std::min (maxY, tileRange.max.y);

        if (j != ifd->cachedTileY)
        {
            //
            // We don't have any valid buffered info, so we need to read in
            // from the file.
            // if no channels are being read that are present in file, cachedBuffer will be empty
            //

            if (ifd->cachedBuffer->begin() != ifd->cachedBuffer->end())
            {
                ifd->tFile->readTiles (0, ifd->tFile->numXTiles (0) - 1, j, j);
            }

            ifd->cachedTileY = j;
        }

        //
        // Copy the data from our cached framebuffer into the user's
        // framebuffer.
        //

        for (FrameBuffer::ConstIterator k = ifd->tFileBuffer.begin();
             k != ifd->tFileBuffer.end();
             ++k)
        {


            Slice toSlice = k.slice();		// slice to read from
            char* toPtr;

            int xStart = levelRange.min.x;
            int yStart = minYThisRow;

            while (modp (xStart, toSlice.xSampling) != 0)
                ++xStart;

            while (modp (yStart, toSlice.ySampling) != 0)
                ++yStart;

            FrameBuffer::ConstIterator c = ifd->cachedBuffer->find(k.name());


            if( c!=ifd->cachedBuffer->end())
            {
                //
                // output channel was read from source image: copy to output slice
                //
                Slice fromSlice = c.slice();	// slice to write to

                int size = pixelTypeSize (toSlice.type);
                char* fromPtr;

<<<<<<< HEAD
                for (int y = yStart;
                    y <= maxYThisRow;
                    y += toSlice.ySampling)
                {
                    //
                    // Set the pointers to the start of the y scanline in
                    // this row of tiles
                    //

                    fromPtr = fromSlice.base +
                            (y - tileRange.min.y) * fromSlice.yStride +
                            xStart * fromSlice.xStride;

                    toPtr = toSlice.base +
                            divp (y, toSlice.ySampling) * toSlice.yStride +
                            divp (xStart, toSlice.xSampling) * toSlice.xStride;

                    //
                    // Copy all pixels for the scanline in this row of tiles
                    //

                    for (int x = xStart;
                        x <= levelRange.max.x;
                        x += toSlice.xSampling)
                    {
                        for (int i = 0; i < size; ++i)
                            toPtr[i] = fromPtr[i];

                        fromPtr += fromSlice.xStride * toSlice.xSampling;
                        toPtr += toSlice.xStride;
                    }
                }
            }
            else
            {

                //
                // channel wasn't present in source file: fill output slice
                //
                for (int y = yStart;
                    y <= maxYThisRow;
                    y += toSlice.ySampling)
=======

            intptr_t fromBase = reinterpret_cast<intptr_t>(fromSlice.base);
            intptr_t toBase = reinterpret_cast<intptr_t>(toSlice.base);

            for (int y = yStart;
		 y <= maxYThisRow;
		 y += toSlice.ySampling)
            {
		//
                // Set the pointers to the start of the y scanline in
                // this row of tiles
		//
                fromPtr = reinterpret_cast<char*> (fromBase +
                          (y - tileRange.min.y) * fromSlice.yStride +
                          xStart * fromSlice.xStride);

                toPtr = reinterpret_cast<char*> (toBase +
                        divp (y, toSlice.ySampling) * toSlice.yStride +
                        divp (xStart, toSlice.xSampling) * toSlice.xStride);

		//
                // Copy all pixels for the scanline in this row of tiles
		//

                for (int x = xStart;
		     x <= levelRange.max.x;
		     x += toSlice.xSampling)
>>>>>>> 3c05eacd
                {

                    toPtr = toSlice.base +
                            divp (y, toSlice.ySampling) * toSlice.yStride +
                            divp (xStart, toSlice.xSampling) * toSlice.xStride;

                    //
                    // Copy all pixels for the scanline in this row of tiles
                    //

                    switch ( toSlice.type)
                    {
                        case UINT:
                        {
                            unsigned int fill = toSlice.fillValue;
                            for (int x = xStart;
                                x <= levelRange.max.x;
                                x += toSlice.xSampling)
                            {
                                * reinterpret_cast<unsigned int*>(toPtr) = fill;
                                toPtr += toSlice.xStride;
                            }
                            break;
                        }
                        case HALF :
                        {
                            half fill = toSlice.fillValue;
                            for (int x = xStart;
                                x <= levelRange.max.x;
                                x += toSlice.xSampling)
                            {
                                * reinterpret_cast<half*>(toPtr) = fill;
                                toPtr += toSlice.xStride;
                            }
                            break;
                        }
                        case FLOAT :
                        {
                            float fill = toSlice.fillValue;
                            for (int x = xStart;
                                x <= levelRange.max.x;
                                x += toSlice.xSampling)
                            {
                                * reinterpret_cast<float*>(toPtr) = fill;
                                toPtr += toSlice.xStride;
                            }
                            break;
                        }
                        case NUM_PIXELTYPES :
                        {
                            break;
                        }

                    }
                }
            }
        }
    }
}

} // namespace



InputFile::InputFile (const char fileName[], int numThreads):
    _data (new Data (numThreads))
{
    _data->_streamData = NULL;
    _data->_deleteStream=true;
    
    OPENEXR_IMF_INTERNAL_NAMESPACE::IStream* is = 0;
    try
    {
        is = new StdIFStream (fileName);
        readMagicNumberAndVersionField(*is, _data->version);

        //
        // compatibility to read multipart file.
        //
        if (isMultiPart(_data->version))
        {
            compatibilityInitialize(*is);
        }
        else
        {
            _data->_streamData = new InputStreamMutex();
            _data->_streamData->is = is;
            _data->header.readFrom (*_data->_streamData->is, _data->version);
            
            // fix type attribute in single part regular image types
            // (may be wrong if an old version of OpenEXR converts
            // a tiled image to scanline or vice versa)
            if(!isNonImage(_data->version)  && 
               !isMultiPart(_data->version) && 
               _data->header.hasType())
            {
                _data->header.setType(isTiled(_data->version) ? TILEDIMAGE : SCANLINEIMAGE);
            }
            
            _data->header.sanityCheck (isTiled (_data->version));

            initialize();
        }
    }
    catch (IEX_NAMESPACE::BaseExc &e)
    {
        if (is)          delete is;
         
        if ( _data && !_data->multiPartBackwardSupport  && _data->_streamData)
        {
            delete _data->_streamData;
            _data->_streamData=NULL;
        }
        
        if (_data)       delete _data;
        _data=NULL;

        REPLACE_EXC (e, "Cannot read image file "
                     "\"" << fileName << "\". " << e.what());
        throw;
    }
    catch (...)
    {
        if (is)          delete is;
        if (_data && !_data->multiPartBackwardSupport && _data->_streamData)
        {
            delete _data->_streamData;
        }
        if (_data)       delete _data;

        throw;
    }
}


InputFile::InputFile (OPENEXR_IMF_INTERNAL_NAMESPACE::IStream &is, int numThreads):
    _data (new Data (numThreads))
{
    _data->_streamData=NULL;
    _data->_deleteStream=false;
    try
    {
        readMagicNumberAndVersionField(is, _data->version);

        //
        // Backward compatibility to read multpart file.
        //
        if (isMultiPart(_data->version))
        {
            compatibilityInitialize(is);
        }
        else
        {
            _data->_streamData = new InputStreamMutex();
            _data->_streamData->is = &is;
            _data->header.readFrom (*_data->_streamData->is, _data->version);
            
            // fix type attribute in single part regular image types
            // (may be wrong if an old version of OpenEXR converts
            // a tiled image to scanline or vice versa)
            if(!isNonImage(_data->version)  && 
               !isMultiPart(_data->version) &&  
               _data->header.hasType())
            {
                _data->header.setType(isTiled(_data->version) ? TILEDIMAGE : SCANLINEIMAGE);
            }
            
            _data->header.sanityCheck (isTiled (_data->version));

            initialize();
        }
    }
    catch (IEX_NAMESPACE::BaseExc &e)
    {
        if (_data && !_data->multiPartBackwardSupport && _data->_streamData) delete _data->_streamData;
        if (_data)       delete _data;
        _data=NULL; 

        REPLACE_EXC (e, "Cannot read image file "
                     "\"" << is.fileName() << "\". " << e.what());
        throw;
    }
    catch (...)
    {
        if (_data &&  !_data->multiPartBackwardSupport  && _data->_streamData) delete _data->_streamData;
        if (_data)       delete _data;
        _data=NULL;
        throw;
    }
}


InputFile::InputFile (InputPartData* part) :
    _data (new Data (part->numThreads))
{
    _data->_deleteStream=false;
    try
    {
       multiPartInitialize (part);
    }
    catch(...)
    {
        delete _data;
        throw;
    }
}


void
InputFile::compatibilityInitialize (OPENEXR_IMF_INTERNAL_NAMESPACE::IStream& is)
{
    is.seekg(0);

    //
    // Construct a MultiPartInputFile, initialize InputFile
    // with the part 0 data.
    // (TODO) may want to have a way to set the reconstruction flag.
    //
    _data->multiPartBackwardSupport = true;
    _data->multiPartFile = new MultiPartInputFile(is, _data->numThreads);
    InputPartData* part = _data->multiPartFile->getPart(0);

    multiPartInitialize (part);
}


void
InputFile::multiPartInitialize (InputPartData* part)
{
    _data->_streamData = part->mutex;
    _data->version = part->version;
    _data->header = part->header;
    _data->partNumber = part->partNumber;
    _data->part = part;

    initialize();
}


void
InputFile::initialize ()
{
    if (!_data->part)
    {
        if(_data->header.hasType() && _data->header.type()==DEEPSCANLINE)
        {
            _data->isTiled=false;
            const Box2i &dataWindow = _data->header.dataWindow();
            _data->minY = dataWindow.min.y;
            _data->maxY = dataWindow.max.y;
            
            _data->dsFile = new DeepScanLineInputFile (_data->header,
                                               _data->_streamData->is,
                                               _data->version,
                                               _data->numThreads);
            _data->compositor = new CompositeDeepScanLine;
            _data->compositor->addSource(_data->dsFile);
        }
        
        else if (isTiled (_data->version) && !isNonImage(_data->version)) 
        {
            _data->isTiled = true;
            _data->lineOrder = _data->header.lineOrder();

            //
            // Save the dataWindow information
            //
    
            const Box2i &dataWindow = _data->header.dataWindow();
            _data->minY = dataWindow.min.y;
            _data->maxY = dataWindow.max.y;

            _data->tFile = new TiledInputFile (_data->header,
                                               _data->_streamData->is,
                                               _data->version,
                                               _data->numThreads);
        }
        
        else if(!_data->header.hasType() || _data->header.type()==SCANLINEIMAGE)
        {
            _data->sFile = new ScanLineInputFile (_data->header,
                                                  _data->_streamData->is,
                                                  _data->numThreads);
        }else{
            // type set but not recognised
            
            THROW(IEX_NAMESPACE::ArgExc, "InputFile cannot handle parts of type " << _data->header.type());
        }
    }
    else
    {
        if(_data->header.hasType() && _data->header.type()==DEEPSCANLINE)
        {
            _data->isTiled=false;
            const Box2i &dataWindow = _data->header.dataWindow();
            _data->minY = dataWindow.min.y;
            _data->maxY = dataWindow.max.y;
            
            _data->dsFile = new DeepScanLineInputFile (_data->part);
            _data->compositor = new CompositeDeepScanLine;
            _data->compositor->addSource(_data->dsFile);
        }
        else if (_data->header.hasType() && _data->header.type()==TILEDIMAGE)
        {
            _data->isTiled = true;
            _data->lineOrder = _data->header.lineOrder();

            //
            // Save the dataWindow information
            //

            const Box2i &dataWindow = _data->header.dataWindow();
            _data->minY = dataWindow.min.y;
            _data->maxY = dataWindow.max.y;

            _data->tFile = new TiledInputFile (_data->part);
        }
        else if(!_data->header.hasType() || _data->header.type()==SCANLINEIMAGE)
        {
            _data->sFile = new ScanLineInputFile (_data->part);
        }else{
            THROW(IEX_NAMESPACE::ArgExc, "InputFile cannot handle parts of type " << _data->header.type());
            
        }
    }
}

#include <iostream>
InputFile::~InputFile ()
{
    if (_data->_deleteStream)
        delete _data->_streamData->is;

    // unless this file was opened via the multipart API,
    // delete the streamData object too
    if (_data->partNumber==-1 && _data->_streamData)
        delete _data->_streamData;

    if (_data)  delete _data;
}

const char *
InputFile::fileName () const
{
    return _data->_streamData->is->fileName();
}


const Header &
InputFile::header () const
{
    return _data->header;
}


int
InputFile::version () const
{
    return _data->version;
}


void
InputFile::setFrameBuffer (const FrameBuffer &frameBuffer)
{
    if (_data->isTiled)
    {
	Lock lock (*_data);

	//
        // We must invalidate the cached buffer if the new frame
	// buffer has a different set of channels than the old
	// frame buffer, or if the type of a channel has changed.
	//

	const FrameBuffer &oldFrameBuffer = _data->tFileBuffer;

	FrameBuffer::ConstIterator i = oldFrameBuffer.begin();
	FrameBuffer::ConstIterator j = frameBuffer.begin();

	while (i != oldFrameBuffer.end() && j != frameBuffer.end())
	{
	    if (strcmp (i.name(), j.name()) || i.slice().type != j.slice().type)
		break;

	    ++i;
	    ++j;
	}

	if (i != oldFrameBuffer.end() || j != frameBuffer.end())
        {
	    //
	    // Invalidate the cached buffer.
	    //

            _data->deleteCachedBuffer ();
	    _data->cachedTileY = -1;

	    //
	    // Create new a cached frame buffer.  It can hold a single
	    // row of tiles.  The cached buffer can be reused for each
	    // row of tiles because we set the yTileCoords parameter of
	    // each Slice to true.
	    //

	    const Box2i &dataWindow = _data->header.dataWindow();
	    _data->cachedBuffer = new FrameBuffer();
	    _data->offset = dataWindow.min.x;
	    
	    unsigned int tileRowSize =
                uiMult(dataWindow.max.x - dataWindow.min.x + 1U,
                       _data->tFile->tileYSize());

	    for (FrameBuffer::ConstIterator k = frameBuffer.begin();
		 k != frameBuffer.end();
		 ++k)
	    {
		Slice s = k.slice();

                //
                // omit adding channels that are not listed - 'fill' channels are added later
                //
                if ( _data->header.channels().find(k.name()) != _data->header.channels().end() )
                {
                    switch (s.type)
                    {
                    case OPENEXR_IMF_INTERNAL_NAMESPACE::UINT:

                        _data->cachedBuffer->insert
                            (k.name(),
                            Slice (UINT,
                                    (char *)(new unsigned int[tileRowSize] -
                                            _data->offset),
                                    sizeof (unsigned int),
                                    sizeof (unsigned int) *
                                        _data->tFile->levelWidth(0),
                                    1, 1,
                                    s.fillValue,
                                    false, true));
                        break;

                    case OPENEXR_IMF_INTERNAL_NAMESPACE::HALF:

                        _data->cachedBuffer->insert
                            (k.name(),
                            Slice (HALF,
                                    (char *)(new half[tileRowSize] -
                                            _data->offset),
                                    sizeof (half),
                                    sizeof (half) *
                                        _data->tFile->levelWidth(0),
                                    1, 1,
                                    s.fillValue,
                                    false, true));
                        break;

                    case OPENEXR_IMF_INTERNAL_NAMESPACE::FLOAT:

                        _data->cachedBuffer->insert
                            (k.name(),
                            Slice (OPENEXR_IMF_INTERNAL_NAMESPACE::FLOAT,
                                    (char *)(new float[tileRowSize] -
                                            _data->offset),
                                    sizeof(float),
                                    sizeof(float) *
                                        _data->tFile->levelWidth(0),
                                    1, 1,
                                    s.fillValue,
                                    false, true));
                        break;

                    default:

                        throw IEX_NAMESPACE::ArgExc ("Unknown pixel data type.");
                    }
                }
	    }

	    _data->tFile->setFrameBuffer (*_data->cachedBuffer);

        }

	_data->tFileBuffer = frameBuffer;
    }
    else if(_data->compositor)
    {
        _data->compositor->setFrameBuffer(frameBuffer);
    }else {
        _data->sFile->setFrameBuffer(frameBuffer);
        _data->tFileBuffer = frameBuffer;
    }
}


const FrameBuffer &
InputFile::frameBuffer () const
{
    if(_data->compositor)
    {
        return _data->compositor->frameBuffer();
    }
    else if(_data->isTiled)
    {
	Lock lock (*_data);
	return _data->tFileBuffer;
    }
    else
    {
	return _data->sFile->frameBuffer();
    }
}


bool
InputFile::isComplete () const
{
    if (_data->dsFile)
        return _data->dsFile->isComplete();
    else if (_data->isTiled)
	return _data->tFile->isComplete();
    else
	return _data->sFile->isComplete();
}

bool
InputFile::isOptimizationEnabled() const
{
   if(_data->sFile)
   {
       return _data->sFile->isOptimizationEnabled();
   }else{
       return false;
   }
}


void
InputFile::readPixels (int scanLine1, int scanLine2)
{
    if (_data->compositor)
    {
        _data->compositor->readPixels(scanLine1,scanLine2);
    }
    else if (_data->isTiled)
    {
	Lock lock (*_data);
        bufferedReadPixels (_data, scanLine1, scanLine2);
    }
    else
    {
        _data->sFile->readPixels (scanLine1, scanLine2);
    }
}


void
InputFile::readPixels (int scanLine)
{
    readPixels (scanLine, scanLine);
}


void
InputFile::rawPixelData (int firstScanLine,
			 const char *&pixelData,
			 int &pixelDataSize)
{
    try
    {
        if (_data->dsFile)
        {
            throw IEX_NAMESPACE::ArgExc ("Tried to read a raw scanline "
            "from a deep image.");
        }
        
	else if (_data->isTiled)
	{
	    throw IEX_NAMESPACE::ArgExc ("Tried to read a raw scanline "
			       "from a tiled image.");
	}
        
        _data->sFile->rawPixelData (firstScanLine, pixelData, pixelDataSize);
    }
    catch (IEX_NAMESPACE::BaseExc &e)
    {
	REPLACE_EXC (e, "Error reading pixel data from image "
                 "file \"" << fileName() << "\". " << e.what());
	throw;
    }
}




void
InputFile::rawPixelDataToBuffer (int scanLine,
                                 char *pixelData,
                                 int &pixelDataSize) const
{
    try
    {
        if (_data->dsFile)
        {
            throw IEX_NAMESPACE::ArgExc ("Tried to read a raw scanline "
                                         "from a deep image.");
        }
        
        else if (_data->isTiled)
        {
            throw IEX_NAMESPACE::ArgExc ("Tried to read a raw scanline "
                                         "from a tiled image.");
        }
        
        _data->sFile->rawPixelDataToBuffer(scanLine, pixelData, pixelDataSize);
    }
    catch (IEX_NAMESPACE::BaseExc &e)
    {
        REPLACE_EXC (e, "Error reading pixel data from image "
                     "file \"" << fileName() << "\". " << e.what());
        throw;
    }
}



void
InputFile::rawTileData (int &dx, int &dy,
			int &lx, int &ly,
			const char *&pixelData,
			int &pixelDataSize)
{
    try
    {
	if (!_data->isTiled)
	{
	    throw IEX_NAMESPACE::ArgExc ("Tried to read a raw tile "
			       "from a scanline-based image.");
	}
        
        _data->tFile->rawTileData (dx, dy, lx, ly, pixelData, pixelDataSize);
    }
    catch (IEX_NAMESPACE::BaseExc &e)
    {
	REPLACE_EXC (e, "Error reading tile data from image "
                 "file \"" << fileName() << "\". " << e.what());
	throw;
    }
}


TiledInputFile*
InputFile::tFile()
{
    if (!_data->isTiled)
    {
	throw IEX_NAMESPACE::ArgExc ("Cannot get a TiledInputFile pointer "
			   "from an InputFile that is not tiled.");
    }

    return _data->tFile;
}


OPENEXR_IMF_INTERNAL_NAMESPACE_SOURCE_EXIT<|MERGE_RESOLUTION|>--- conflicted
+++ resolved
@@ -313,6 +313,7 @@
                 ++yStart;
 
             FrameBuffer::ConstIterator c = ifd->cachedBuffer->find(k.name());
+            intptr_t toBase = reinterpret_cast<intptr_t>(toSlice.base);
 
 
             if( c!=ifd->cachedBuffer->end())
@@ -321,11 +322,11 @@
                 // output channel was read from source image: copy to output slice
                 //
                 Slice fromSlice = c.slice();	// slice to write to
+                intptr_t fromBase = reinterpret_cast<intptr_t>(fromSlice.base);
 
                 int size = pixelTypeSize (toSlice.type);
                 char* fromPtr;
 
-<<<<<<< HEAD
                 for (int y = yStart;
                     y <= maxYThisRow;
                     y += toSlice.ySampling)
@@ -335,13 +336,13 @@
                     // this row of tiles
                     //
 
-                    fromPtr = fromSlice.base +
+                    fromPtr = reinterpret_cast<char*> (fromBase  +
                             (y - tileRange.min.y) * fromSlice.yStride +
-                            xStart * fromSlice.xStride;
-
-                    toPtr = toSlice.base +
+                            xStart * fromSlice.xStride);
+
+                    toPtr = reinterpret_cast<char*> (toBase +
                             divp (y, toSlice.ySampling) * toSlice.yStride +
-                            divp (xStart, toSlice.xSampling) * toSlice.xStride;
+                            divp (xStart, toSlice.xSampling) * toSlice.xStride);
 
                     //
                     // Copy all pixels for the scanline in this row of tiles
@@ -368,40 +369,11 @@
                 for (int y = yStart;
                     y <= maxYThisRow;
                     y += toSlice.ySampling)
-=======
-
-            intptr_t fromBase = reinterpret_cast<intptr_t>(fromSlice.base);
-            intptr_t toBase = reinterpret_cast<intptr_t>(toSlice.base);
-
-            for (int y = yStart;
-		 y <= maxYThisRow;
-		 y += toSlice.ySampling)
-            {
-		//
-                // Set the pointers to the start of the y scanline in
-                // this row of tiles
-		//
-                fromPtr = reinterpret_cast<char*> (fromBase +
-                          (y - tileRange.min.y) * fromSlice.yStride +
-                          xStart * fromSlice.xStride);
-
-                toPtr = reinterpret_cast<char*> (toBase +
-                        divp (y, toSlice.ySampling) * toSlice.yStride +
-                        divp (xStart, toSlice.xSampling) * toSlice.xStride);
-
-		//
-                // Copy all pixels for the scanline in this row of tiles
-		//
-
-                for (int x = xStart;
-		     x <= levelRange.max.x;
-		     x += toSlice.xSampling)
->>>>>>> 3c05eacd
                 {
 
-                    toPtr = toSlice.base +
+                    toPtr = reinterpret_cast<char*> (toBase+
                             divp (y, toSlice.ySampling) * toSlice.yStride +
-                            divp (xStart, toSlice.xSampling) * toSlice.xStride;
+                            divp (xStart, toSlice.xSampling) * toSlice.xStride);
 
                     //
                     // Copy all pixels for the scanline in this row of tiles
