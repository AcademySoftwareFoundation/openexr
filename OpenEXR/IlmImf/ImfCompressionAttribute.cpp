///////////////////////////////////////////////////////////////////////////
//
// Copyright (c) 2002, Industrial Light & Magic, a division of Lucas
// Digital Ltd. LLC
// 
// All rights reserved.
// 
// Redistribution and use in source and binary forms, with or without
// modification, are permitted provided that the following conditions are
// met:
// *       Redistributions of source code must retain the above copyright
// notice, this list of conditions and the following disclaimer.
// *       Redistributions in binary form must reproduce the above
// copyright notice, this list of conditions and the following disclaimer
// in the documentation and/or other materials provided with the
// distribution.
// *       Neither the name of Industrial Light & Magic nor the names of
// its contributors may be used to endorse or promote products derived
// from this software without specific prior written permission. 
// 
// THIS SOFTWARE IS PROVIDED BY THE COPYRIGHT HOLDERS AND CONTRIBUTORS
// "AS IS" AND ANY EXPRESS OR IMPLIED WARRANTIES, INCLUDING, BUT NOT
// LIMITED TO, THE IMPLIED WARRANTIES OF MERCHANTABILITY AND FITNESS FOR
// A PARTICULAR PURPOSE ARE DISCLAIMED. IN NO EVENT SHALL THE COPYRIGHT
// OWNER OR CONTRIBUTORS BE LIABLE FOR ANY DIRECT, INDIRECT, INCIDENTAL,
// SPECIAL, EXEMPLARY, OR CONSEQUENTIAL DAMAGES (INCLUDING, BUT NOT
// LIMITED TO, PROCUREMENT OF SUBSTITUTE GOODS OR SERVICES; LOSS OF USE,
// DATA, OR PROFITS; OR BUSINESS INTERRUPTION) HOWEVER CAUSED AND ON ANY
// THEORY OF LIABILITY, WHETHER IN CONTRACT, STRICT LIABILITY, OR TORT
// (INCLUDING NEGLIGENCE OR OTHERWISE) ARISING IN ANY WAY OUT OF THE USE
// OF THIS SOFTWARE, EVEN IF ADVISED OF THE POSSIBILITY OF SUCH DAMAGE.
//
///////////////////////////////////////////////////////////////////////////



//-----------------------------------------------------------------------------
//
//	class CompressionAttribute
//
//-----------------------------------------------------------------------------

#include "ImfCompressionAttribute.h"


OPENEXR_IMF_INTERNAL_NAMESPACE_SOURCE_ENTER

using namespace OPENEXR_IMF_INTERNAL_NAMESPACE;


template <>
const char *
CompressionAttribute::staticTypeName ()
{
    return "compression";
}


template <>
void
<<<<<<< HEAD
CompressionAttribute::writeValueTo (OStream &os, int version) const
=======
CompressionAttribute::writeValueTo (OPENEXR_IMF_INTERNAL_NAMESPACE::OStream &os, int version) const
>>>>>>> 2664764a
{
    unsigned char tmp = _value;
    Xdr::write <StreamIO> (os, tmp);
}


template <>
void
<<<<<<< HEAD
CompressionAttribute::readValueFrom (IStream &is, int size, int version)
=======
CompressionAttribute::readValueFrom (OPENEXR_IMF_INTERNAL_NAMESPACE::IStream &is, int size, int version)
>>>>>>> 2664764a
{
    unsigned char tmp;
    Xdr::read <StreamIO> (is, tmp);
    _value = Compression (tmp);
}


OPENEXR_IMF_INTERNAL_NAMESPACE_SOURCE_EXIT <|MERGE_RESOLUTION|>--- conflicted
+++ resolved
@@ -58,11 +58,7 @@
 
 template <>
 void
-<<<<<<< HEAD
-CompressionAttribute::writeValueTo (OStream &os, int version) const
-=======
 CompressionAttribute::writeValueTo (OPENEXR_IMF_INTERNAL_NAMESPACE::OStream &os, int version) const
->>>>>>> 2664764a
 {
     unsigned char tmp = _value;
     Xdr::write <StreamIO> (os, tmp);
@@ -71,11 +67,7 @@
 
 template <>
 void
-<<<<<<< HEAD
-CompressionAttribute::readValueFrom (IStream &is, int size, int version)
-=======
 CompressionAttribute::readValueFrom (OPENEXR_IMF_INTERNAL_NAMESPACE::IStream &is, int size, int version)
->>>>>>> 2664764a
 {
     unsigned char tmp;
     Xdr::read <StreamIO> (is, tmp);
