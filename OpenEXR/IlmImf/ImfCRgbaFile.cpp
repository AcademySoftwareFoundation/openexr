--- conflicted
+++ resolved
@@ -53,11 +53,8 @@
 #include <ImfChannelList.h>
 #include <ImfLut.h>
 #include "half.h"
-<<<<<<< HEAD
-=======
 #include "ImfNamespace.h"
 
->>>>>>> 2664764a
 #include <string.h>
 
 
@@ -122,23 +119,6 @@
 }
 
 
-<<<<<<< HEAD
-inline Imf::TiledRgbaOutputFile *
-outfile (ImfTiledOutputFile *out)
-{
-    return (Imf::TiledRgbaOutputFile *) out;
-}
-
-
-inline const Imf::TiledRgbaOutputFile *
-outfile (const ImfTiledOutputFile *out)
-{
-    return (const Imf::TiledRgbaOutputFile *) out;
-}
-
-
-inline Imf::RgbaInputFile *
-=======
 inline const OPENEXR_IMF_INTERNAL_NAMESPACE::TiledRgbaOutputFile *
 outfile (const ImfTiledOutputFile *out)
 {
@@ -147,7 +127,6 @@
 
 
 inline OPENEXR_IMF_INTERNAL_NAMESPACE::RgbaInputFile *
->>>>>>> 2664764a
 infile (ImfInputFile *in)
 {
     return (OPENEXR_IMF_INTERNAL_NAMESPACE::RgbaInputFile *) in;
@@ -172,20 +151,6 @@
 infile (const ImfTiledInputFile *in)
 {
     return (const OPENEXR_IMF_INTERNAL_NAMESPACE::TiledRgbaInputFile *) in;
-}
-
-
-inline Imf::TiledRgbaInputFile *
-infile (ImfTiledInputFile *in)
-{
-    return (Imf::TiledRgbaInputFile *) in;
-}
-
-
-inline const Imf::TiledRgbaInputFile *
-infile (const ImfTiledInputFile *in)
-{
-    return (const Imf::TiledRgbaInputFile *) in;
 }
 
 
@@ -1068,21 +1033,12 @@
 {
     try
     {
-<<<<<<< HEAD
-	return (ImfTiledOutputFile *) new Imf::TiledRgbaOutputFile
-		    (name, *header(hdr),
-		     Imf::RgbaChannels (channels),
-		     xSize, ySize,
-		     Imf::LevelMode (mode),
-		     Imf::LevelRoundingMode (rmode));
-=======
 	return (ImfTiledOutputFile *) new OPENEXR_IMF_INTERNAL_NAMESPACE::TiledRgbaOutputFile
 		    (name, *header(hdr),
 		     OPENEXR_IMF_INTERNAL_NAMESPACE::RgbaChannels (channels),
 		     xSize, ySize,
 		     OPENEXR_IMF_INTERNAL_NAMESPACE::LevelMode (mode),
 		     OPENEXR_IMF_INTERNAL_NAMESPACE::LevelRoundingMode (rmode));
->>>>>>> 2664764a
     }
     catch (const std::exception &e)
     {
@@ -1116,11 +1072,7 @@
 {
     try
     {
-<<<<<<< HEAD
-	outfile(out)->setFrameBuffer ((Imf::Rgba *)base, xStride, yStride);
-=======
 	outfile(out)->setFrameBuffer ((OPENEXR_IMF_INTERNAL_NAMESPACE::Rgba *)base, xStride, yStride);
->>>>>>> 2664764a
 	return 1;
     }
     catch (const std::exception &e)
@@ -1302,11 +1254,7 @@
 {
     try
     {
-<<<<<<< HEAD
-	return (ImfTiledInputFile *) new Imf::TiledRgbaInputFile (name);
-=======
 	return (ImfTiledInputFile *) new OPENEXR_IMF_INTERNAL_NAMESPACE::TiledRgbaInputFile (name);
->>>>>>> 2664764a
     }
     catch (const std::exception &e)
     {
@@ -1340,11 +1288,7 @@
 {
     try
     {
-<<<<<<< HEAD
-	infile(in)->setFrameBuffer ((Imf::Rgba *) base, xStride, yStride);
-=======
 	infile(in)->setFrameBuffer ((OPENEXR_IMF_INTERNAL_NAMESPACE::Rgba *) base, xStride, yStride);
->>>>>>> 2664764a
 	return 1;
     }
     catch (const std::exception &e)
