///////////////////////////////////////////////////////////////////////////
//
// Copyright (c) 2002, Industrial Light & Magic, a division of Lucas
// Digital Ltd. LLC
// 
// All rights reserved.
// 
// Redistribution and use in source and binary forms, with or without
// modification, are permitted provided that the following conditions are
// met:
// *       Redistributions of source code must retain the above copyright
// notice, this list of conditions and the following disclaimer.
// *       Redistributions in binary form must reproduce the above
// copyright notice, this list of conditions and the following disclaimer
// in the documentation and/or other materials provided with the
// distribution.
// *       Neither the name of Industrial Light & Magic nor the names of
// its contributors may be used to endorse or promote products derived
// from this software without specific prior written permission. 
// 
// THIS SOFTWARE IS PROVIDED BY THE COPYRIGHT HOLDERS AND CONTRIBUTORS
// "AS IS" AND ANY EXPRESS OR IMPLIED WARRANTIES, INCLUDING, BUT NOT
// LIMITED TO, THE IMPLIED WARRANTIES OF MERCHANTABILITY AND FITNESS FOR
// A PARTICULAR PURPOSE ARE DISCLAIMED. IN NO EVENT SHALL THE COPYRIGHT
// OWNER OR CONTRIBUTORS BE LIABLE FOR ANY DIRECT, INDIRECT, INCIDENTAL,
// SPECIAL, EXEMPLARY, OR CONSEQUENTIAL DAMAGES (INCLUDING, BUT NOT
// LIMITED TO, PROCUREMENT OF SUBSTITUTE GOODS OR SERVICES; LOSS OF USE,
// DATA, OR PROFITS; OR BUSINESS INTERRUPTION) HOWEVER CAUSED AND ON ANY
// THEORY OF LIABILITY, WHETHER IN CONTRACT, STRICT LIABILITY, OR TORT
// (INCLUDING NEGLIGENCE OR OTHERWISE) ARISING IN ANY WAY OUT OF THE USE
// OF THIS SOFTWARE, EVEN IF ADVISED OF THE POSSIBILITY OF SUCH DAMAGE.
//
///////////////////////////////////////////////////////////////////////////



#ifndef INCLUDED_IMF_COMPRESSION_ATTRIBUTE_H
#define INCLUDED_IMF_COMPRESSION_ATTRIBUTE_H

//-----------------------------------------------------------------------------
//
//	class CompressionAttribute
//
//-----------------------------------------------------------------------------

#include "ImfAttribute.h"
#include "ImfCompression.h"

OPENEXR_IMF_INTERNAL_NAMESPACE_HEADER_ENTER


typedef TypedAttribute<OPENEXR_IMF_INTERNAL_NAMESPACE::Compression> CompressionAttribute;
template <> const char *CompressionAttribute::staticTypeName ();
<<<<<<< HEAD
template <> void CompressionAttribute::writeValueTo (OStream &, int) const;
template <> void CompressionAttribute::readValueFrom (IStream &, int, int);
=======
template <> void CompressionAttribute::writeValueTo (OPENEXR_IMF_INTERNAL_NAMESPACE::OStream &,
                                                     int) const;
template <> void CompressionAttribute::readValueFrom (OPENEXR_IMF_INTERNAL_NAMESPACE::IStream &,
                                                      int,
                                                      int);


OPENEXR_IMF_INTERNAL_NAMESPACE_HEADER_EXIT
>>>>>>> 2664764a




#endif<|MERGE_RESOLUTION|>--- conflicted
+++ resolved
@@ -51,10 +51,6 @@
 
 typedef TypedAttribute<OPENEXR_IMF_INTERNAL_NAMESPACE::Compression> CompressionAttribute;
 template <> const char *CompressionAttribute::staticTypeName ();
-<<<<<<< HEAD
-template <> void CompressionAttribute::writeValueTo (OStream &, int) const;
-template <> void CompressionAttribute::readValueFrom (IStream &, int, int);
-=======
 template <> void CompressionAttribute::writeValueTo (OPENEXR_IMF_INTERNAL_NAMESPACE::OStream &,
                                                      int) const;
 template <> void CompressionAttribute::readValueFrom (OPENEXR_IMF_INTERNAL_NAMESPACE::IStream &,
@@ -63,7 +59,6 @@
 
 
 OPENEXR_IMF_INTERNAL_NAMESPACE_HEADER_EXIT
->>>>>>> 2664764a
 
 
 
