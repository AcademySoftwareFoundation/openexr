<<<<<<< HEAD
=======
Version 2.0.0.beta.1:
* Please read the separate file for v2 additions and changes.
	* Added git specific files 
	  (Piotr Stanczyk)
        * Updated the so verison to 20
	  (Piotr Stanczyk)
	* Initial use of the CMake build system 
	  (Nicholas Yue)

>>>>>>> 2664764a
Version 1.7.1:
        * Updated the .so verison to 7.
	  (Piotr Stanczyk)     

Version 1.7.0:
	* Added support for targetting builds on 64bit Windows and minimising 
	  number of compiler warnings on Windows. Thanks to Ger Hobbelt for his
	  contributions to CreateDLL.
	  (Ji Hun Yu)
	* Added new atttribute types:
	  M33dAttribute   3x3 double-precision matrix
	  M44dAttribute   4x4 double-precision matrix
	  V2d             2D double-precision vector
	  V3d             3D double-precision vector
	  (Florian Kainz)
	* Bug fix: crash when reading a damaged image file (found
	  by Apple).  An exception thrown inside the PIZ Huffman
	  decoder bypasses initialization of an array of pointers.
	  The uninitialized pointers are later passed to operator
	  delete.
	  (Florian Kainz)
	* Bug fix: crash when reading a damaged image file (found by
	  Apple).  Computing the size of input certain buffers may
	  overflow and wrap around to a small number, later causing
	  writes beyond the end of the buffer.
	  (Florian Kainz)
	* In the "Technical Introduction" document, added
	  Premultiplied vs. Un-Premulitiplied Color section:
	  states explicitly that pixels with zero alpha and non-zero
	  RGB are allowed, points out that preserving such a pixel can
	  be a problem in application programs with un-premultiplied
	  internal image representations.
	  (Florian Kainz)
	* exrenvmap improvements:
	  - New command line flags set the type of the input image to
	    latitude-longitude map or cube-face map, overriding the
	    envmap attribute in the input file header.
	  - Cube-face maps can now be assembled from or split into six
	    square sub-images.
	  - Converting a cube-face map into a new cube-face map with
	    the same face size copies the image instead of resampling
	    it.  This avoids blurring when a cube-face map is assembled
	    from or split into sub-images.
	  (Florian Kainz)
	* Updated standard chromaticities in ImfAcesFile.cpp to match
	  final ACES (Academy Color Encoding Specification) document.
	  (Florian Kainz)
	* Added worldToCamera and worldToNDC matrices to
	  ImfStandardAttributes.h (Florian Kainz)
	* Increased the maximum length of attribute and channel names
	  from 31 to 255 characters.  For files that do contain names
	  longer than 31 characters, a new LONG_NAMES_FLAG in the fil
	  version number is set.  This flag causes older versions of
	  the IlmImf library (1.6.1 and earlier) to reject files with
	  long names.  Without the flag, older library versions would
	  mis-interpret files with long names as broken.
	  (Florian Kainz)
	* Reading luminance/chroma-encoded files via the RGBA
	  interface is faster: buffer padding avoids cache thrashing
	  for certain image sizes, redundant calls to saturation()
	  have been eliminated.
	  (Mike Wall)
	* Added "hemispherical blur" option to exrenvmap.
	  (Florian Kainz)
	* Added experimental version of I/O classes for ACES file
	  format (restricted OpenEXR format with special primaries
	  and white point); added exr2aces file converter.
	  (Florian Kainz)
	* Added new constructors to classes Imf::RgbaInputFile and
	  Imf::TiledRgbaInputFile.  The new constructors have a
	  layerName parameter, which allows the caller to specify
	  which layer of a multi-layer or multi-view image will
	  be read.
	  (Florian Kainz)
	* A number of member functions in classes Imf::Header,
	  Imf::ChannelList and Imf::FrameBuffer have parameters
	  of type "const char *".  Added equivalent functions that
	  take "const std::string &" parameters.
	  (Florian Kainz)
	* Added library support for Weta Digital multi-view images:
	  StringVector attribute type, multiView standard attribute
	  of type StringVector, utility functions related to grouping
	  channels into separate views.
	  (Peter Hillman, Florian Kainz)

Version 1.6.1:
	* Removed Windows .suo files from distribution.
	  (Eric Wimmer)
	* Bug fix: crashes, memory leaks and file descriptor leaks
	  when reading damaged image files (some reported by Apple,
	  others found by running IlmImfFuzzTest).
	  (Florian Kainz)
	* Added new IlmImfFuzzTest program to test how resilient the
	  IlmImf library is with respect broken input files: the program
	  first damages OpenEXR files by partially overwriting them with
	  random data; then it tries to read the damaged files.  If all
	  goes well, the program doesn't crash.
	  (Florian Kainz)

Version 1.6.0:
	* Bumped DSO version number to 6.0
	  (Florian Kainz)
	* Added new standard attributes related to color rendering with
	  CTL (Color Transformation Language): renderingTransform,
	  lookModTransform and adoptedNeutral.
	  (Florian Kainz)
	* Bug fix: for pixels with luminance near HALF_MIN, conversion
	  from RGB to luminance/chroma produces NaNs and infinities
	  (Florian Kainz)
	* Bug fix: excessive desaturation of small details with certain
	  colors after repeatedly loading and saving luminance/chroma
	  encoded images with B44 compression.
	  (Florian Kainz)
	* Added B44A compression, a minor variation of B44: in most cases,
	  the compression ratio is 2.28:1, the same as with B44, but in
	  uniform image areas where all pixels have the same value, the
	  compression ratio increases to 10.66:1.  Uniform areas occur, for
	  example, in an image's alpha channel, which typically contains
	  large patches that are solid black or white, or in computer-
	  generated images with a black background.
	  (Florian Kainz)
	* Added flag to configure.ac to enable or disable use of large
	  auto arrays in the IlmImf library.  Default is "enable" for
	  Linux, "disable" for everything else.
	  (Darby Johnston, Florian Kainz)
	* corrected version number on dso's (libtool) - now 5.0
	* Separated ILMBASE_LDFLAGS and ILMBASE_LIBS so that test programs
	  can link with static libraries properly
	* eliminated some warning messages during install
	  (Andrew Kunz)
	
Version 1.5.0:
	* reorganized packaging of OpenEXR libraries to facilitate
	  integration with CTL.  Now this library depends on the library
	  IlmBase.  Some functionality has been moved into OpenEXR_Viewers,
	  which depends on two other libraries, CTL and OpenEXR_CTL.
	  Note: previously there were separate releases of
	  OpenEXR-related plugins for Renderman, Shake and Photoshop.
	  OpenEXR is supported natively by Rendermand and Photoshop, so
	  these plugins will not be supported for this or future
	  versions of OpenEXR.
	  (Andrew Kunz)
	* New build scripts for Linux/Unix
	  (Andrew Kunz)
	* New Windows project files and build scripts
	  (Kimball Thurston)
	* float-to-half conversion now preserves the sign of float zeroes
	  and of floats that are so small that they become half zeroes.
	  (Florian Kainz)
	* Bug fix: Imath::Frustum<T>::planes() returns incorrect planes
	  if the frustum is orthogonal.
	  (Philip Hubbard)
	* added new framesPerSecond optional standard attribute
	  (Florian Kainz)
	* Imath cleanup:
	  - Rewrote function Imath::Quat<T>::setRotation() to make it
	    numerically more accurate, added confidence tests
	  - Rewrote function Imath::Quat<T>::slerp() using Don Hatch's
	    method, which is numerically more accurate, added confidence
	    tests.
	  - Rewrote functions Imath::closestPoints(), Imath::intersect(),
	    added confidence tests.
	  - Removed broken function Imath::nearestPointOnTriangle().
	  - Rewrote Imath::drand48(), Imath::lrand48(), etc. to make
	    them functionally identical with the Unix/Linux versions
	    of drand48(), lrand48() and friends.
	  - Replaced redundant definitions of Int64 in Imath and IlmImf
	    with a single definition in ImathInt64.h.
	  (Florian Kainz)
	* exrdisplay: if the file's and the display's RGB chromaticities
	  differ, the pixels RGB values are transformed from the file's
	  to the display's RGB space.
	  (Florian Kainz)
	* Added new lossy B44 compression method.  HALF channels are
	  compressed with a fixed ratio of 2.28:1.  UINT and FLOAT
	  channels are stored verbatim, without compression.
	  (Florian Kainz)

Version 1.4.0a:
	* Fixed the ReleaseDLL targets for Visual Studio 2003.
	  (Barnaby Robson)
	
Version 1.4.0:	
	* Production release.
	* Bug Fix: calling setFrameBuffer() for every scan line
	  while reading a tiled file through the scan line API
	  returns bad pixel data. (Paul Schneider, Florian Kainz)

Version 1.3.1:
	* Fixed the ReleaseDLL targets for Visual Studio 2005.
	  (Nick Porcino, Drew Hess)
	* Fixes/enhancements for createDLL.
	  (Nick Porcino)
	
Version 1.3.0:
	* Removed openexr.spec file, it's out of date and broken to
	  boot.
	  (Drew Hess)
	* Support for Visual Studio 2005.
	  (Drew Hess, Nick Porcino)
	* When compiling against OpenEXR headers on Windows, you
	  no longer need to define any HAVE_* or PLATFORM_* 
	  macros in your projects.  If you are using any OpenEXR
	  DLLs, however, you must define OPENEXR_DLL in your
	  project's preprocessor directives.
	  (Drew Hess)
	* Many fixes to the Windows VC7 build system.
	  (Drew Hess, Nick Porcino)
	* Support for building universal binaries on OS X 10.4.
	  (Drew Hess, Paul Schneider)
	* Minor configure.ac fix to accomodate OS X's automake.
	  (Drew Hess)
	* Removed CPU-specific optimizations from configure.ac,
	  autoconf's guess at the CPU type isn't very useful,
	  anyway.  Closes #13429.
	  (Drew Hess)
	* Fixed quoting for tests in configure.ac.  Closes #13428.
	  (Drew Hess)
	* Use host specification instead of target in configure.ac.
	  Closes #13427.
	  (Drew Hess)
	* Fix use of AC_ARG_ENABLE in configure.ac.  Closes
	  #13426.
	  (Drew Hess)
	* Removed workaround for OS X istream::read bug.
	  (Drew Hess)
	* Added pthread support to OpenEXR pkg-config file.
	  (Drew Hess)
	* Added -no-undefined to LDFLAGS and required libs to LIBADD
	  for library projects with other library dependencies, per
	  Rex Dieter's patch.
	  (Drew Hess)
	* HAVE_* macros are now defined in the OpenEXRConfig.h header
	  file instead of via compiler flags.  There are a handful of
	  public headers which rely on the value of these macros,
	  and projects including these headers have previously needed
	  to define the same macros and values as used by OpenEXR's
	  'configure', which is bad form.  Now 'configure' writes these
	  values to the OpenEXRConfig.h header file, which is included
	  by any OpenEXR source files that need these macros.  This
	  method of specifying HAVE_* macros guarantees that projects
	  will get the proper settings without needing to add compile-
	  time flags to accomodate OpenEXR.  Note that this isn't
	  implemented properly for Windows yet.
	  (Drew Hess)
	* Platform cleanups:
	  - No more support for IRIX or OSF1.
	  - No more explicit support for SunOS, because we have no way to
	    verify that it's working.  I suspect that newish versions of 
	    SunOS will just work out of the box, but let me know if not.
	  - No more PLATFORM_* macros (vestiges of the ILM internal build 
	    system).  PLATFORM_DARWIN_PPC is replaced by HAVE_DARWIN.
	    PLATFORM_REDHAT_IA32 (which was only used in IlmImfTest) is
	    replaced by HAVE_LINUX_PROCFS.
	  - OS X 10.4, which is the minimum version we're going to support
	    with this version, appears to have support for nrand48 and friends,
	    so no need to use the Imath-supplied version of them anymore.
	  (Drew Hess)
	* No more PLATFORM_WINDOWS or PLATFORM_WIN32, replace with 
	  proper standard Windows macros.  (Drew Hess)
	* Remove support for gcc 2.95, no longer supported.  (Drew Hess)
	* Eliminate HAVE_IOS_BASE macro, OpenEXR now requires support for
	  ios_base.  (Drew Hess)
	* Eliminate HAVE_STL_LIMITS macro, OpenEXR now requires the ISO C++
	  <limits> header.  (Drew Hess)
	* Use double quote-style include dirctives for OpenEXR
	  includes.  (Drew Hess)
	* Added a document that gives an overview of the on-disk
	  layout of OpenEXR files (Florian Kainz)
	* Added sections on layers and on memory-mapped file input
	  to the documentation.  (Florian Kainz)
	* Bug fix: reading an incomplete file causes a deadlock while
	  waiting on a semaphore.  (Florian Kainz)
	* Updated documentation (ReadingAndWritingImageFiles.sxw) and
	  sample code (IlmImfExamples):
	  Added a section about multi-threading, updated section on
	  thread-safety, changed documentation and sample code to use
	  readTiles()/writeTiles() instead of readTile()/writeTile()
	  where possible, mentioned that environment maps contain
	  redundant pixels, updated section on testing if a file is
	  an OpenEXR file.
	  (Florian Kainz)
	* Multi-threading bug fixes (exceptions could be thrown
	  multiple times, some operations were not thread safe),
	  updated some comments, added comments, more multithreaded
	  testing.
	  (Florian Kainz)
	* Added multi-threading support: multiple threads
	  cooperate to read or write a single OpenEXR file.
	  (Wojciech Jarosz)
	* Added operator== and operator!= to Imath::Frustum.
	  (Andre Mazzone)
	* Bug fix: Reading a PIZ-compressed file with an invalid
	  Huffman code table caused crashes by indexing off the
	  end of an array.
	  (Florian Kainz)

Version 1.2.2:
	* Updated README to remove option for building with Visual C++ 6.0.
	  (Drew Hess)
	* Some older versions of gcc don't support a full iomanip
	  implemenation; check for this during configuration. 
	  (Drew Hess)
	* Install PDF versions of documentation, remove old/out-of-date
	  HTML documentation.  (Florian Kainz)
	* Removed vc/vc6 directory; Visual C++ 6.0 is no longer
	  supported.  (Drew Hess)
	* Updated README.win32 with details of new build system.
	  (Florian Kainz, Drew Hess)
	* New build system for Windows / Visual C++ 7 builds both
	  static libraries and DLLs.
	  (Nick Porcino)
	* Removed Imath::TMatrix<T> and related classes, which are not
	  used anywhere in OpenEXR.
	  (Florian Kainz)
	* Added minimal support for "image layers" to class Imf::ChannelList
	  (Florian Kainz)
	* Added new isComplete() method to InputFile, TiledInputFile
	  etc., that checks if a file is complete or if any pixels
	  are missing (for example, because writing the file was
	  aborted prematurely).
	  (Florian Kainz)
	* Exposed staticInitialize() function in ImfHeader.h in order
	  to allow thread-safe library initialization in multithreaded
	  programs.
	  (Florian Kainz)
	* Added a new "time code" attribute
	  (Florian Kainz)
	* exrmaketiled: when a MIPMAP_LEVELS or RIPMAP_LEVELS image
	  is produced, low-pass filtering takes samples outside the
	  image's data window.  This requires extrapolating the image.
	  The user can now specify how the image is extrapolated
	  horizontally and vertically (image is surrounded by black /
	  outermost row of pixels repeats / entire image repeats /
	  entire image repeats, every other copy is a mirror image).
	  exrdisplay: added option to swap the top and botton half,
	  and the left and right half of an image, so that the image's
	  four corners end up in the center.  This is useful for checking
	  the seams of wrap-around texture map images.
	  IlmImf library: Added new "wrapmodes" standard attribute
	  to indicate the extrapolation mode for MIPMAP_LEVELS and
	  RIPMAP_LEVELS images.
	  (Florian Kainz)
	* Added a new "key code" attribute to identify motion picture
	  film frames.
	  (Florian Kainz)
	* Removed #include <Iex.h> from ImfAttribute.h, ImfHeader.h
	  and ImfXdr.h so that including header files such as
	  ImfInputFile.h no longer defines ASSERT and THROW macros,
	  which may conflict with similar macros defined by
	  application programs.
	  (Florian Kainz)
	* Converted HTML documentation to OpenOffice format to
	  make maintaining the documents easier:
	      api.html -> ReadingAndWritingImageFiles.sxw
	      details.html -> TechnicalIntroduction.sxw
	  (Florian Kainz)

Version 1.2.1:
	* exrenvmap and exrmaketiled use slightly less memory
	  (Florian Kainz)
	* Added functions to IlmImf for quickly testing if a file
	  is an OpenEXR file, and whether the file is scan-line
	  based or tiled. (Florian Kainz)
	* Added preview image examples to IlmImfExamples.  Added
	  description of preview images and environment maps to
	  docs/api.html (Florian Kainz)
	* Bug fix: PXR24 compression did not work properly for channels
	  with ySampling != 1.
	  (Florian Kainz)
        * Made template <class T> become  template <class S, class T> for 
          the transform(ObjectS, ObjectT) methods. This was done to allow
          for differing templated objects to be passed in e.g.  say a 
          Box<Vec3<S>> and a Matrix44<T>, where S=float and T=double.
          (Jeff Yost, Arkell Rasiah)
        * New method Matrix44::setTheMatrix(). Used for assigning a 
          M44f to a M44d. (Jeff Yost, Arkell Rasiah)
        * Added convenience Color typedefs for half versions of Color3
          and Color4. Note the Makefile.am for both Imath and ImathTest
          have been updated with -I and/or -L pathing to Half.
          (Max Chen, Arkell Rasiah)
        * Methods equalWithAbsError() and equalWithRelError() are now
          declared as const. (Colette Mullenhoff, Arkell Rasiah)
        * Fixes for gcc34. Mainly typename/template/using/this syntax
          correctness changes. (Nick Ramussen, Arkell Rasiah)
	* Added Custom low-level file I/O examples to IlmImfExamples
	  and to the docs/api.html document.  (Florian Kainz)
	* Eliminated most warnings messages when OpenEXR is compiled
	  with Visual C++.  The OpenEXR code uses lots of (intentional
	  and unintended) implicit type conversions.  By default, Visual
	  C++ warns about almost all of them.  Most implicit conversions
	  have been removed from the .h files, so that including them
	  should not generate warnings even at warning level 3.  Most
	  .cpp files are now compiled with warning level 1.
	  (Florian Kainz)

Version 1.2.0:
	* Production-ready release.
	* Disable long double warnings on OS X.  (Drew Hess)
	* Add new source files to VC7 IlmImfDll target.  (Drew Hess)
	* Iex: change the way that APPEND_EXC and REPLACE_EXC modify
	  their what() string to work around an issue with Visual C++
	  7.1.  (Florian Kainz, Nick Porcino)
	* Bumped OpenEXR version to 1.2 and .so versions to 2.0.0 in
	  preparation for the release.  (Drew Hess)
	* Imath: fixed ImathTMatrix.h to work with gcc 3.4.  (Drew Hess)
	* Another quoting fix in openexr.m4.  (Drew Hess)
	* Quoting fix in acinclude.m4 for automake 1.8.  (Brad Hards)
	* Imath: put inline at beginning of declaration in ImathMatrix.h
	  to fix a warning.  (Ken McGaugh)
	* Imath: made Vec equalWith*Error () methods const.
	* Cleaned up compile-time Win32 support.  (Florian Kainz)
	* Bug fix: Reading a particular broken PIZ-compressed file
	  caused crashes by indexing off the end of an array.
	  (Florian Kainz)

Version 1.1.1:
	* Half: operator= and variants now return by reference rather
	  than by value.  This brings half into conformance with
	  built-in types.  (Drew Hess)
	* Half: remove copy constructor, let compiler supply its
	  own.  This improves performance up to 25% on some
	  expressions using half.  (Drew Hess)
	* configure: don't try to be fancy with CXXFLAGS, just use
	  what the user supplies or let configure choose a sensible
	  default if CXXFLAGS is not defined.
        * IlmImf: fixed a bug in reading scanline files on big-endian
          architectures.  (Drew Hess)
	* exrmaketiled: Added an option to select compression type.
	  (Florian Kainz)
	* exrenvmap: Added an option to select compression type.
	  (Florian Kainz)
	* exrdisplay: Added some new command-line options.  (Florian Kainz)
	* IlmImf: Added Pixar's new "slightly lossy" image compression
	  method.  The new method, named PXR24, preserves HALF and
	  UINT data without loss, but FLOAT pixels are converted to
	  a 24-bit representation.  PXR24 appears to compress
	  FLOAT depth buffers very well without losing much accuracy.
	  (Loren Carpenter, Florian Kainz)
	* Changed top-level LICENSE file to allow for other copyright
	  holders for individual files.
	* IlmImf: TILED FILE FORMAT CHANGE.  TiledOutputFile was
	  incorrectly interleaving channels and scanlines before
	  passing pixel data to a compressor.  The lossless compressors
	  still work, but lossy compressors do not.  Fix the bug by
	  interleaving channels and scanlines in tiled files in the
	  same way as ScanLineOutputFile does.  Programs compiled with
	  the new version of IlmImf cannot read tiled images produced
	  with version 1.1.0.  (Florian Kainz)
	* IlmImf: ImfXdr.h fix for 64-bit architectures.  (Florian Kainz)
	* IlmImf: OpenEXR now supports YCA (luminance/chroma/alpha)
	  images with subsampled chroma channels.  When an image
	  is written with the RGBA convenience interface, selecting
	  WRITE_YCA instead of WRITE_RGBA causes the library to
	  convert the pixels to YCA format.  If WRITE_Y is selected,
	  only luminance is stored in the file (for black and white
	  images).  When an image file is read with the RGBA convenience
	  interface, YCA data are automatically converted back to RGBA.
	  (Florian Kainz)
	* IlmImf: speed up reading tiled files as scan lines.
	  (Florian Kainz)
	* Half:  Fixed subtle bug in Half where signaling float NaNs
	  were being converted to inf in half.  (Florian Kainz)
	* gcc 3.3 compiler warning cleanups.  (various)
	* Imath: ImathEuler.h fixes for gcc 3.4.  (Garrick Meeker)
	
Version 1.1.0:
	* Added new targets to Visual C++ .NET 2003 project
	  for exrmaketiled, exrenvmap, exrmakepreview, and exrstdattr.
	  (Drew Hess)
	* A few assorted Win32 fixes for Imath.  (Drew Hess)
	* GNU autoconf builds now produce versioned libraries.
	  This release is 1:0:0.  (Drew Hess)
	* Fixes for Visual C++ .NET 2003.  (Paul Schneider)
	* Updated Visual C++ zlib project file to zlib 1.2.1.
	  (Drew Hess)
        * exrdisplay: Fixed fragment shader version.  (Drew Hess)
	* *Test: Fixed some compiler issues.  (Drew Hess)
	* Imath: Handle "restrict" keyword properly.  (Drew Hess)
	* IlmImfExamples: Updated to latest versions of example
	  source code, includes tiling and multi-res images.
	  (Florian Kainz)
	* exrmakepreview: A new utility to create preview images.
	  (Florian Kainz)
	* exrenvmap: A new utility to create OpenEXR environment
	  maps.  (Florian Kainz)
	* exrstdattr: A new utility to modify standard 
	  attributes.  (Florian Kainz)
	* Updated exrheader to print level rounding mode and
	  preview image size.  (Florian Kainz)
	* Updated exrmaketiled to use level rounding mode.
	  (Florian Kainz)
	* IlmImf: Changed the orientation of lat-long envmaps to
	  match typical panoramic camera setups.  (Florian Kainz)
	* IlmImf: Fixed a bug where partially-completed files with
	  DECREASING_Y could not be read.  (Florian Kainz)
	* IlmImf: Added support for selectable rounding mode (up/down)
	  when generating multiresolution files.  (Florian Kainz)
	* exrdisplay: Support for tiled images, mip/ripmaps, preview
	  images, and display windows.  (Florian Kainz, Drew Hess)
	* exrmaketiled: A new utility which generates tiled
	  versions of OpenEXR images.  (Florian Kainz)
	* IlmImf: Changed Imf::VERSION to Imf::EXR_VERSION to
	  work around problems with autoconf VERSION macro
	  conflict.  (Drew Hess)
	* exrheader: Support for tiles, mipmaps, environment
	  maps.  (Florian Kainz)
	* IlmImf: Environment map support.  (Florian Kainz)
	* IlmImf: Abstracted stream I/O support.  (Florian Kainz)
	* IlmImf: Support for tiled and mip/ripmapped files;
	  requires new file format.  (Wojciech Jarosz, Florian Kainz)
	* Imath: TMatrix*, generic 2D matricies and algorithms.
	  (Francesco Callari)
	* Imath: major quaternions cleanup.  (Cary Phillips)
	* Imath: added GLBegin, GLPushAttrib, GLPushMatrix objects
	  for automatic cleanup on exceptions.  (Cary Phillips)
	* Imath: removed implicit scalar->vector promotions and vector
	  comparisons.  (Nick Rasmussen)
	
Version 1.0.7:
	* Fixed a typo in one of the IlmImfTest tests. (Paul Schneider)
	* Fixed a bug in exrdisplay that causes the image to display
	  as all black if there's a NaN or infinity in an OpenEXR
	  image. (Florian Kainz)
	* Updated exrheader per recent changes to IlmImf library.
	  (Florian Kainz)
	* Changed an errant float to a T in ImathFrame.h nextFrame().
	  (Cary Phillips)
	* Support for new "optional standard" attributes
	  (chromaticities, luminance, comments, etc.).
	  (Florian Kainz, Greg Ward, Joseph Goldstone)
	* Fixed a buffer overrun in ImfOpaqueAttribute. (Paul Schneider)
	* Added new function, isImfMagic (). (Florian Kainz)
	
Version 1.0.6:
	* Added README.win32 to disted files.
	* Fixed OpenEXR.pc.in pkg-config file, OpenEXR now works
	  with pkg-config.
	* Random fixes to readme files for new release.
	* Fixed openexr.m4, now looks in /usr by default.
	* Added Visual Studio .NET 2003 "solution."
	* Fixes for Visual Studio .NET 2003 w/ Microsoft C++ compiler.
	  (Various)
	* Random Imath fixes and enhancements.  Note that 
	  extractSHRT now takes an additional optional
          argument, see ImathMatrixAlgo.h for details.  (Various)
	* Added Wojciech Jarosz to AUTHORS file.
	* Added test cases for uncompressed case, preview images,
	  frame buffer type conversion.  (Wojciech Jarosz,
	  Florian Kainz)
	* Fix a bug in IlmImf where uncompressed data doesn't get
	  read/written correctly.  (Wojciech Jarosz)
	* Added support for preview images and preview image
	  attributes (thumbnail images) in IlmImf.  (Florian Kainz)
	* Added support for automatic frame buffer type conversion
	  in IlmImf.  (Florian Kainz)
	* Cleaned up some compile-time checks.
	* Added HalfTest unit tests.
	* [exrdisplay] Download half framebuffer to texture memory 
	  instead of converting to float first.  Requires latest
	  Nvidia drivers.

Version 1.0.5:
        * Fixed IlmImf.dll to use static runtime libs (Andreas).
	* Added exrheader project to Visual Studio 6.0 workspace.
	* Added some example code showing how to use the IlmImf library.
	  (Florian)
	* Use DLL runtime libs for Win32 libraries rather than static
	  runtime libs.
	* Add an exrdisplay_fragshader project to the Visual Studio 6.0
	  workspace to enable fragment shaders in Win32.
	* Add an IlmImfDll project to the Visual Studio 6.0 workspace.
	* In Win32, export the ImfCRgbaFile C interface via a DLL so
	  that Visual C++ 6.0 users can link against an Intel-compiled
	  IlmImf.  (Andreas Kahler)
	* Use auto_ptr in ImfAutoArray on Win32, it doesn't like large 
	  automatic stacks.
	* Performance improvements in PIZ decoding, between
	  20 and 60% speedup on Athlon and Pentium 4 systems.
          (Florian)
	* Updated the README with various information, made
	  some cosmetic changes for readability.
	* Added fragment shader support to exrdisplay.
        * Bumped the version to 1.0.5 in prep for release.
	* Updated README and README.OSX to talk about CodeWarrior 
          project files.
	* Incorporated Rodrigo Damazio's patch for an openexr.m4
	  macro file and an openexr.spec file for building RPMs.
	* Small change in ImfAttribute.h to make IlmImf compile with gcc 2.95.
	* Updated ImfDoubleAttribute.h for Codewarrior on MacOS.
	* Added exrheader utility.
	* Update to AUTHORS file.
	* Added a README.win32 file.
	* Added project files for Visual Studio 6.0.
	* Initial Win32 port.  Requires Visual Studio 6.0 and Intel C++
	  compiler version 7.0.
	* Added new intersectT method in ImathSphere.h
	* Fixed some bugs in ImathQuat.h
	* Proper use of fltk-config to get platform-specific FLTK
	  compile- and link-time flags.
	* exrdisplay uses Imath::Math<T>::pow instead of powf now.
	  powf is not availble on all platforms.
	* Roll OS X "hack" into the source until Apple fixes their
	  istream implementation.
	
Version 1.0.4:
        * OpenEXR is now covered by a modified BSD license.  See LICENSE
	  for the new terms.

Version 1.0.3:

	* OpenEXR is now in sf.net CVS.
	* Imf::Xdr namespace cleanups.
	* Some IlmImfTest cleanups for OS X.
	* Use .cpp extension in exrdisplay sources.
	* Iex cleanups.
	* Make IlmImf compile with Metrowerks Codewarrior.
	* Change large automatic stacks in ImfHuf.C to auto_ptrs allocated
	  off the heap.  MacOS X default stack size isn't large enough.
	* std::ios fix for MacOS X in ImfInputFile.C.
	* Added new FP predecessor/successor functions to Imath, added
	  tests to ImathTest
	* Fixed a bug in Imath::extractSHRT for 3x3 matricies when
	  exactly one of the original scaling factors is negative, updated
	  ImathTest to check this case.
	* Install include files when 'make install' is run.
	* exrdisplay requires fltk 1.1+ now in an effort to support
	  a MacOS X display program (fltk 1.1 runs on OS X), though this
	  is untested.
	* renamed configure.in to configure.ac
	* Removed some tests from IexTest that are no longer used.
	* Removed ImfHalfXdr.h, it's not used anymore.
	* Revamped the autoconf system, added some compile-time 
          optimizations, a pkgconfig target, and some maintainer-specific
          stuff.

Version 1.0.2:

        * More OS X fixes in Imath, IlmImf and IlmImfTest.
        * Imath updates.
        * Fixed a rotation bug in Imath

Version 1.0.1:

	* Used autoconf 2.53 and automake 1.6 to generate build environment.
	* Makefile.am cleanups.
	* OS X fixes.
        * removed images directory (now distributed separately).

Version 1.0:

        * first official release.
        * added some high-level documentation, removed the old OpenEXR.html
          documentation.
        * fixed a few nagging build problems.
	* bumped IMV_VERSION_NUMBER to 2

Version 0.9:

	* added exrdisplay viewer application.
	* cleanup _data in Imf::InputFile and Imf::OutputFile constructors.
	* removed old ILM copyright notices.

Version 0.8:

	* Initial release.<|MERGE_RESOLUTION|>--- conflicted
+++ resolved
@@ -1,5 +1,3 @@
-<<<<<<< HEAD
-=======
 Version 2.0.0.beta.1:
 * Please read the separate file for v2 additions and changes.
 	* Added git specific files 
@@ -9,7 +7,6 @@
 	* Initial use of the CMake build system 
 	  (Nicholas Yue)
 
->>>>>>> 2664764a
 Version 1.7.1:
         * Updated the .so verison to 7.
 	  (Piotr Stanczyk)     
