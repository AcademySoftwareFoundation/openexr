Developers:
-----------

Florian Kainz <kainz@ilm.com>
Rod Bogart <rgb@ilm.com>
Drew Hess <dhess@ilm.com>
Paul Schneider <paultschneider@mac.com>
Bill Anderson <wja@ilm.com>
Wojciech Jarosz <wjarosz@ucsd.edu>
Andrew Kunz <akunz@ilm.com>
<<<<<<< HEAD
=======
Piotr Stanczyk <pstanczyk@ilm.com>
Peter Hillman <peterh@weta.co.nz>
>>>>>>> 2664764a

Contributors:
-------------

Simon Green <SGreen@nvidia.com>
Rito Trevino <etrevino@ilm.com>
Josh Pines
Christian Rouet
Rodrigo Damazio <rdamazio@lsi.usp.br>
Greg Ward <gward@lmi.net>
Joseph Goldstone <joseph@lp.com>
Loren Carpenter, Pixar Animation Studios
<<<<<<< HEAD
=======
Nicholas Yue <yue.nicholas@gmail.com>
Yunfeng Bai (ILM)
>>>>>>> 2664764a

Win32 build system:
-------------------

Nick Porcino <NPorcino@lucasarts.com>
Kimball Thurston

Win32 port contributors:
------------------------

Dustin Graves <dgraves@computer.org>
Jukka Liimatta <jukka.liimatta@twilight3d.com>
Baumann Konstantin <Konstantin.Baumann@hpi.uni-potsdam.de>
Daniel Koch <daniel@eyeonline.com>
E. Scott Larsen <larsene@cs.unc.edu>
stephan mantler <step@acm.org>
Andreas Kahler <AKahler@nxn-software.com>
Frank Jargstorff <fjargstorff@nvidia.com>
Lutz Latta<|MERGE_RESOLUTION|>--- conflicted
+++ resolved
@@ -8,11 +8,8 @@
 Bill Anderson <wja@ilm.com>
 Wojciech Jarosz <wjarosz@ucsd.edu>
 Andrew Kunz <akunz@ilm.com>
-<<<<<<< HEAD
-=======
 Piotr Stanczyk <pstanczyk@ilm.com>
 Peter Hillman <peterh@weta.co.nz>
->>>>>>> 2664764a
 
 Contributors:
 -------------
@@ -25,11 +22,8 @@
 Greg Ward <gward@lmi.net>
 Joseph Goldstone <joseph@lp.com>
 Loren Carpenter, Pixar Animation Studios
-<<<<<<< HEAD
-=======
 Nicholas Yue <yue.nicholas@gmail.com>
 Yunfeng Bai (ILM)
->>>>>>> 2664764a
 
 Win32 build system:
 -------------------
