--- conflicted
+++ resolved
@@ -131,12 +131,7 @@
 				Name="VCCLCompilerTool"
 				AdditionalIncludeDirectories="..\..\..\..\Iex;..\..\..\..\config.windows"
 				PreprocessorDefinitions="OPENEXR_DLL;WIN32;NDEBUG;_WINDOWS;_USRDLL;IEX_EXPORTS;_CRT_SECURE_NO_WARNINGS"
-<<<<<<< HEAD
 				BasicRuntimeChecks="0"
-=======
-				MinimalRebuild="true"
-				BasicRuntimeChecks="3"
->>>>>>> 8032a87d
 				RuntimeLibrary="2"
 				EnableEnhancedInstructionSet="2"
 				ForceConformanceInForLoopScope="true"
@@ -402,13 +397,10 @@
 				>
 			</File>
 			<File
-<<<<<<< HEAD
-=======
 				RelativePath="..\..\..\..\Iex\IexExport.h"
 				>
 			</File>
 			<File
->>>>>>> 8032a87d
 				RelativePath="..\..\..\..\Iex\IexMacros.h"
 				>
 			</File>
