# SPDX-License-Identifier: BSD-3-Clause
# Copyright (c) Contributors to the OpenEXR Project.

include(GNUInstallDirs)

if(NOT "${CMAKE_PROJECT_NAME}" STREQUAL "${PROJECT_NAME}")
  set(OPENEXR_IS_SUBPROJECT ON)
  message(STATUS "OpenEXR is configuring as a cmake subproject")
endif()

########################
## Target configuration

# What C++ standard to compile for
# VFX Platform 21 is c++17, so 21, 22, 23, 24 gives us 4+ years of 17
set(tmp 17)
if(CMAKE_CXX_STANDARD GREATER tmp)
  set(tmp ${CMAKE_CXX_STANDARD})
endif()
set(OPENEXR_CXX_STANDARD "${tmp}" CACHE STRING "C++ standard to compile against")
set(tmp)
message(STATUS "Building against C++ Standard: ${OPENEXR_CXX_STANDARD}")

set(OPENEXR_NAMESPACE_CUSTOM "0" CACHE STRING "Whether the namespace has been customized (so external users know)")
set(OPENEXR_INTERNAL_IMF_NAMESPACE "Imf_${OPENEXR_VERSION_API}" CACHE STRING "Real namespace for OpenEXR that will end up in compiled symbols")
set(OPENEXR_IMF_NAMESPACE "Imf" CACHE STRING "Public namespace alias for OpenEXR")
set(OPENEXR_PACKAGE_NAME "OpenEXR ${OPENEXR_VERSION}${OPENEXR_VERSION_RELEASE_TYPE}" CACHE STRING "Public string / label for displaying package")

# Namespace-related settings, allows one to customize the
# namespace generated, and to version the namespaces
set(ILMTHREAD_NAMESPACE_CUSTOM "0" CACHE STRING "Whether the namespace has been customized (so external users know)")
set(ILMTHREAD_INTERNAL_NAMESPACE "IlmThread_${OPENEXR_VERSION_API}" CACHE STRING "Real namespace for IlmThread that will end up in compiled symbols")
set(ILMTHREAD_NAMESPACE "IlmThread" CACHE STRING "Public namespace alias for IlmThread")

set(IEX_NAMESPACE_CUSTOM "0" CACHE STRING "Whether the namespace has been customized (so external users know)")
set(IEX_INTERNAL_NAMESPACE "Iex_${OPENEXR_VERSION_API}" CACHE STRING "Real namespace for Iex that will end up in compiled symbols")
set(IEX_NAMESPACE "Iex" CACHE STRING "Public namespace alias for Iex")

# Whether to generate and install a pkg-config file OpenEXR.pc
option(OPENEXR_INSTALL_PKG_CONFIG "Install OpenEXR.pc file" ON)

# Whether to enable threading. This can be disabled, although thread pool and tasks
# are still used, just processed immediately. Note that if this is disabled, the
# OpenEXR library may not be thread-safe and should only be used by a single thread.
option(OPENEXR_ENABLE_THREADING "Enables threaded processing of requests" ON)
# When set to ON, will change the thread pool to use TBB for the
# global thread pool by default.
#
# Regardless of this setting, if you create your own additional thread
# pools, those will NOT use TBB by default, as it can easily cause
# recursive mutex deadlocks as TBB shares a single thread pool with
# multiple arenas
option(OPENEXR_USE_TBB "Switch internals of IlmThreadPool to use TBB by default" OFF)

option(OPENEXR_USE_DEFAULT_VISIBILITY "Makes the compile use default visibility (by default compiles tidy, hidden-by-default)"     OFF)

# This is primarily for the auto array that enables a stack
# object (if you enable this) that contains member to avoid double allocations
option(OPENEXR_ENABLE_LARGE_STACK "Enables code to take advantage of large stack support"     OFF)

########################
## Build related options

option(OPENEXR_INSTALL "Install OpenEXR libraries/binaries/bindings" ON)

# Whether to build & install the main libraries
option(OPENEXR_BUILD_LIBS "Enables building of main libraries" ON)

# Whether to build the various command line utility programs
option(OPENEXR_BUILD_TOOLS "Enables building of utility programs" ON)
option(OPENEXR_INSTALL_TOOLS "Install OpenEXR tools" ON)
option(OPENEXR_INSTALL_DEVELOPER_TOOLS "Install OpenEXR developer tools" OFF)

option(OPENEXR_BUILD_EXAMPLES "Build and install OpenEXR examples" ON)

option(OPENEXR_BUILD_PYTHON "Build python bindings" OFF)

option(OPENEXR_BUILD_OSS_FUZZ "Build the oss-fuzz fuzzers" OFF)
if (OPENEXR_BUILD_OSS_FUZZ)
  # If building the oss-fuzz fuzzers, accept the comiler/options from
  # the environment.
  set(CMAKE_CXX_COMPILER $ENV{CXX})
  set(CMAKE_CXX_FLAGS $ENV{CXX_FLAGS})
  set(CMAKE_C_COMPILER $ENV{CC})
  set(CMAKE_C_FLAGS $ENV{CC_FLAGS})
endif()

option(OPENEXR_TEST_LIBRARIES "Run library tests" ON)
option(OPENEXR_TEST_TOOLS "Run tool tests" ON)
option(OPENEXR_TEST_PYTHON "Run python binding tests" ON)

# This is a variable here for use in controlling where include files are
# installed. Care must be taken when changing this, as many things
# probably assume this is OpenEXR
set(OPENEXR_OUTPUT_SUBDIR OpenEXR CACHE STRING "Destination sub-folder of the include path for install")

# This does not seem to be available as a per-target property,
# but is pretty harmless to set globally
set(CMAKE_INCLUDE_CURRENT_DIR ON)

# Suffix for debug configuration libraries
# (if you should choose to install those)
# Don't override if the user has set it and don't save it in the cache
if (NOT CMAKE_DEBUG_POSTFIX)
  set(CMAKE_DEBUG_POSTFIX "_d")
endif()

if(NOT OPENEXR_IS_SUBPROJECT)
  # Usual cmake option to build shared libraries or not, only overridden if OpenEXR is a top level project,
  # in general this setting should be explicitly configured by the end user
  option(BUILD_SHARED_LIBS "Build shared library" ON)
endif()

# Suffix to append to root name, this helps with version management
# but can be turned off if you don't care, or otherwise customized
set(OPENEXR_LIB_SUFFIX "-${OPENEXR_VERSION_API}" CACHE STRING "string added to the end of all the libraries")
# when building both dynamic and static, the additional string to
# add to the library name, such that to get static linkage, you
# would use -lOpenEXR_static (or target_link_libraries(xxx OpenEXR::OpenEXR_static))
set(OPENEXR_STATIC_LIB_SUFFIX "_static" CACHE STRING "When building both static and shared, name to append to static library (in addition to normal suffix)")

# rpath related setup
# make sure we force an rpath to the rpath we're compiling
set(CMAKE_SKIP_BUILD_RPATH FALSE)
set(CMAKE_BUILD_WITH_INSTALL_RPATH FALSE)
# adds the automatically determined parts of the rpath
# which point to directories outside the build tree to the install RPATH
set(CMAKE_INSTALL_RPATH_USE_LINK_PATH TRUE)
if(APPLE)
  set(CMAKE_MACOSX_RPATH ON)
endif()
# if the user sets an install rpath
# then just use that, or otherwise set one for them
if(NOT CMAKE_INSTALL_RPATH)
  list(FIND CMAKE_PLATFORM_IMPLICIT_LINK_DIRECTORIES "${CMAKE_INSTALL_PREFIX}/lib" isSystemDir)
  if("${isSystemDir}" STREQUAL "-1")
    if("${CMAKE_SYSTEM}" MATCHES "Linux")
      get_filename_component(tmpSysPath "${CMAKE_INSTALL_FULL_LIBDIR}" NAME)
      if(NOT tmpSysPath)
        set(tmpSysPath "lib")
      endif()
      set(CMAKE_INSTALL_RPATH "\\\$ORIGIN/../${tmpSysPath};${CMAKE_INSTALL_FULL_LIBDIR}")
      set(tmpSysPath)
	elseif(APPLE)
      set(CMAKE_INSTALL_RPATH "@loader_path/../lib;@executable_path/../lib;${CMAKE_INSTALL_FULL_LIBDIR}")
    else()
      set(CMAKE_INSTALL_RPATH "${CMAKE_INSTALL_FULL_LIBDIR}")
    endif()
  endif()
  set(isSystemDir)
endif()

########################

# set a default build type if not set
if(NOT CMAKE_BUILD_TYPE AND NOT CMAKE_CONFIGURATION_TYPES)
  message(STATUS "Setting build type to 'Release' as none was specified.")
  set(CMAKE_BUILD_TYPE "Release" CACHE STRING "Choose the type of build." FORCE)
  # Set the possible values of build type for cmake-gui
  set_property(CACHE CMAKE_BUILD_TYPE PROPERTY STRINGS
    "Debug" "Release" "MinSizeRel" "RelWithDebInfo")
endif()

# Code check related features
option(OPENEXR_USE_CLANG_TIDY "Check if clang-tidy is available, and enable that" OFF)
if(OPENEXR_USE_CLANG_TIDY)
  find_program(OPENEXR_CLANG_TIDY_BIN clang-tidy)
  if(OPENEXR_CLANG_TIDY_BIN-NOTFOUND)
    message(FATAL_ERROR "clang-tidy processing requested, but no clang-tidy found")
  endif()
  # TODO: Need to define the list of valid checks and add a file with said list
  set(CMAKE_CXX_CLANG_TIDY
    ${OPENEXR_CLANG_TIDY_BIN};
    -header-filter=.;
    -checks=*;
  )
endif()

if (NOT OPENEXR_BUILD_LIBS)
  return()
endif()

###############################
# Dependent libraries

# so we know how to add the thread stuff to the pkg-config package
# which is the only (but good) reason.
if(OPENEXR_ENABLE_THREADING)
  if(NOT TARGET Threads::Threads)
    set(THREADS_PREFER_PTHREAD_FLAG ON)
    find_package(Threads)
    if(NOT Threads_FOUND)
      message(FATAL_ERROR "Unable to find a threading library, disable with OPENEXR_ENABLE_THREADING=OFF")
    endif()
  endif()
  if(OPENEXR_USE_TBB)
    find_package(TBB)
    if(NOT TBB_FOUND)
      message(FATAL_ERROR "Unable to find the OneTBB cmake library, disable with ILMTHREAD_USE_TBB=OFF or fix TBB install")
    endif()
  endif()
endif()
set (ILMTHREAD_USE_TBB ${OPENEXR_USE_TBB})

option(OPENEXR_FORCE_INTERNAL_DEFLATE "Force using an internal libdeflate" OFF)
set (OPENEXR_USE_INTERNAL_DEFLATE OFF)

if(NOT OPENEXR_FORCE_INTERNAL_DEFLATE)
  #TODO: ^^ Release should not clone from main, this is a place holder
  set(CMAKE_IGNORE_PATH "${CMAKE_CURRENT_BINARY_DIR}/_deps/deflate-src/config;${CMAKE_CURRENT_BINARY_DIR}/_deps/deflate-build/config")
  # First try cmake config
  find_package(libdeflate CONFIG QUIET)
  if(libdeflate_FOUND)
    if(TARGET libdeflate::libdeflate_shared)
      set(EXR_DEFLATE_LIB libdeflate::libdeflate_shared)
    else()
      set(EXR_DEFLATE_LIB libdeflate::libdeflate_static)
    endif()
    set(EXR_DEFLATE_VERSION ${libdeflate_VERSION})
    message(STATUS "Using libdeflate from ${libdeflate_DIR}")
  else()
    # If not found, try pkgconfig
    find_package(PkgConfig)
    if(PKG_CONFIG_FOUND)
      include(FindPkgConfig)
      pkg_check_modules(deflate IMPORTED_TARGET GLOBAL QUIET libdeflate)
      if(deflate_FOUND)
        set(EXR_DEFLATE_LIB PkgConfig::deflate)
        set(EXR_DEFLATE_VERSION ${deflate_VERSION})
        message(STATUS "Using libdeflate from ${deflate_LINK_LIBRARIES}")
      endif()
    endif()
  endif()
  set(CMAKE_IGNORE_PATH)
endif()

if(EXR_DEFLATE_LIB)
  # Using external library
  message(STATUS "Using externally provided libdeflate: ${EXR_DEFLATE_VERSION}")
  # For OpenEXR.pc.in for static build
  set(EXR_DEFLATE_PKGCONFIG_REQUIRES "libdeflate >= ${EXR_DEFLATE_VERSION}")
else()
  # Using internal deflate
  if(OPENEXR_FORCE_INTERNAL_DEFLATE)
    message(STATUS "libdeflate forced internal, using vendored code")
  else()
    message(STATUS "libdeflate was not found, using vendored code")
  endif()

  set (OPENEXR_USE_INTERNAL_DEFLATE ON)
  set(EXR_DEFLATE_LIB)
endif()


#######################################
# Find or download OpenJPH
#######################################

option(OPENEXR_FORCE_INTERNAL_OPENJPH "Force downloading OpenJPH from a git repo" OFF)
<<<<<<< HEAD
set(OPENEXR_OPENJPH_REPO "https://github.com/aous72/OpenJPH.git" CACHE STRING "OpenJPH git repo URI")
set(OPENEXR_OPENJPH_TAG "0.21.2" CACHE STRING "OpenJPH git repo tag")
=======

set(OPENEXR_OJPH_REPO "https://github.com/aous72/OpenJPH.git" CACHE STRING "OpenJPH Git repo URI")
set(OPENEXR_OJPH_TAG "0.21.3" CACHE STRING "OpenJPH Git repo tag")
>>>>>>> 85ed7a42

if (NOT OPENEXR_FORCE_INTERNAL_OPENJPH)
  find_package(openjph 0.21 CONFIG QUIET)
  if(openjph_FOUND)
    message(STATUS "Using OpenJPH from ${openjph_DIR}")
    set(EXR_OPENJPH_LIB openjph)
  else()
    # If not found, try pkgconfig
    find_package(PkgConfig)
    if(PKG_CONFIG_FOUND)
      include(FindPkgConfig)
      pkg_check_modules(openjph IMPORTED_TARGET GLOBAL QUIET openjph=0.21)
      if(openjph_FOUND)
        set(EXR_OPENJPH_LIB PkgConfig::openjph)
        message(STATUS "Using OpenJPH from ${openjph_LINK_LIBRARIES}")
      endif()
    endif()
  endif()
endif()

if(NOT EXR_OPENJPH_LIB)
  # Using internal OpenJPH
  if(OPENEXR_FORCE_INTERNAL_OPENJPH)
    message(STATUS "OpenJPH forced internal, fetching from ${OPENEXR_OPENJPH_REPO} @ ${OPENEXR_OPENJPH_TAG}")
  else()
    message(STATUS "OpenJPH was not found, fetching from ${OPENEXR_OPENJPH_REPO} @ ${OPENEXR_OPENJPH_TAG}")
  endif()

  include(FetchContent)
  FetchContent_Declare(
    openjph
    GIT_REPOSITORY ${OPENEXR_OPENJPH_REPO}
    GIT_TAG        ${OPENEXR_OPENJPH_TAG}
  )

  set(OJPH_BUILD_TESTS OFF CACHE BOOL "" FORCE)
  set(OJPH_ENABLE_TIFF_SUPPORT OFF CACHE BOOL "" FORCE)
  set(OJPH_BUILD_EXECUTABLES OFF CACHE BOOL "" FORCE)
  FetchContent_MakeAvailable(openjph)
  install(
    TARGETS openjph
    EXPORT ${PROJECT_NAME}
  )
  set_target_properties(openjph PROPERTIES
    POSITION_INDEPENDENT_CODE ON
    RUNTIME_OUTPUT_DIRECTORY "${CMAKE_BINARY_DIR}/bin"
  )
  include_directories("${openjph_SOURCE_DIR}/src/core/common")

  set(EXR_OPENJPH_LIB openjph)
endif()

if (NOT EXR_OPENJPH_LIB)
  message(ERROR "Failed to find OpenJPH")
endif()

#######################################
# Find or install Imath
#######################################

option(OPENEXR_FORCE_INTERNAL_IMATH "Force using an internal imath" OFF)
# Check to see if Imath is installed outside of the current build directory.
set(OPENEXR_IMATH_REPO "https://github.com/AcademySoftwareFoundation/Imath.git" CACHE STRING "Repo for auto-build of Imath")
set(OPENEXR_IMATH_TAG "main" CACHE STRING "Tag for auto-build of Imath (branch, tag, or SHA)")
if(NOT OPENEXR_FORCE_INTERNAL_IMATH)
  #TODO: ^^ Release should not clone from main, this is a place holder
  set(CMAKE_IGNORE_PATH "${CMAKE_CURRENT_BINARY_DIR}/_deps/imath-src/config;${CMAKE_CURRENT_BINARY_DIR}/_deps/imath-build/config")
  find_package(Imath 3.1 CONFIG QUIET)
  set(CMAKE_IGNORE_PATH)
endif()

if(NOT TARGET Imath::Imath AND NOT Imath_FOUND)
  if(OPENEXR_FORCE_INTERNAL_IMATH)
    message(STATUS "Imath forced internal, fetching from ${OPENEXR_IMATH_REPO} @ ${OPENEXR_IMATH_TAG}")
  else()
    message(STATUS "Imath was not found, fetching from ${OPENEXR_IMATH_REPO} @ ${OPENEXR_IMATH_TAG}")
  endif()
  include(FetchContent)
  FetchContent_Declare(Imath
    GIT_REPOSITORY "${OPENEXR_IMATH_REPO}"
    GIT_TAG "${OPENEXR_IMATH_TAG}"
    GIT_SHALLOW ON
      )
  FetchContent_GetProperties(Imath)
  if(NOT Imath_POPULATED)
    FetchContent_MakeAvailable(Imath)

    # Propagate OpenEXR's install setting to Imath
    set(IMATH_INSTALL ${OPENEXR_INSTALL})

    # Propagate OpenEXR's setting for pkg-config generation to Imath:
    # If OpenEXR is generating it, the internal Imath should, too.
    set(IMATH_INSTALL_PKG_CONFIG ${OPENEXR_INSTALL_PKG_CONFIG})
  endif()
  # the install creates this but if we're using the library locally we
  # haven't installed the header files yet, so need to extract those
  # and make a variable for header only usage
  if(NOT TARGET Imath::ImathConfig)
    get_target_property(imathinc Imath INTERFACE_INCLUDE_DIRECTORIES)
    get_target_property(imathconfinc ImathConfig INTERFACE_INCLUDE_DIRECTORIES)
    list(APPEND imathinc ${imathconfinc})
    set(IMATH_HEADER_ONLY_INCLUDE_DIRS ${imathinc})
  endif()
else()
  message(STATUS "Using Imath from ${Imath_DIR}")
  # local build
  # add_subdirectory(${IMATH_ROOT} Imath)
  # add_subdirectory(${OPENEXR_ROOT} OpenEXR)
  if(NOT TARGET Imath::ImathConfig AND TARGET Imath AND TARGET ImathConfig)
    get_target_property(imathinc Imath INTERFACE_INCLUDE_DIRECTORIES)
    get_target_property(imathconfinc ImathConfig INTERFACE_INCLUDE_DIRECTORIES)
    list(APPEND imathinc ${imathconfinc})
    set(IMATH_HEADER_ONLY_INCLUDE_DIRS ${imathinc})
    message(STATUS "Imath interface dirs ${IMATH_HEADER_ONLY_INCLUDE_DIRS}")
  endif()
endif()

###########################################
# Check if we need to emulate vld1q_f32_x2
###########################################

if(CMAKE_SYSTEM_PROCESSOR MATCHES "aarch64")
  include(CheckCSourceCompiles)
  check_c_source_compiles("#include <arm_neon.h>
int main() {
  float a[] = {1.0, 1.0};
  vld1q_f32_x2(a);
  return 0;
}" HAS_VLD1)

  if(NOT HAS_VLD1)
    set(OPENEXR_MISSING_ARM_VLD1 TRUE)
  endif()
endif()<|MERGE_RESOLUTION|>--- conflicted
+++ resolved
@@ -257,14 +257,8 @@
 #######################################
 
 option(OPENEXR_FORCE_INTERNAL_OPENJPH "Force downloading OpenJPH from a git repo" OFF)
-<<<<<<< HEAD
 set(OPENEXR_OPENJPH_REPO "https://github.com/aous72/OpenJPH.git" CACHE STRING "OpenJPH git repo URI")
-set(OPENEXR_OPENJPH_TAG "0.21.2" CACHE STRING "OpenJPH git repo tag")
-=======
-
-set(OPENEXR_OJPH_REPO "https://github.com/aous72/OpenJPH.git" CACHE STRING "OpenJPH Git repo URI")
-set(OPENEXR_OJPH_TAG "0.21.3" CACHE STRING "OpenJPH Git repo tag")
->>>>>>> 85ed7a42
+set(OPENEXR_OPENJPH_TAG "0.21.3" CACHE STRING "OpenJPH git repo tag")
 
 if (NOT OPENEXR_FORCE_INTERNAL_OPENJPH)
   find_package(openjph 0.21 CONFIG QUIET)
