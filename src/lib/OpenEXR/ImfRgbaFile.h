--- conflicted
+++ resolved
@@ -292,11 +292,8 @@
     RgbaInputFile (const char name[], int numThreads = globalThreadCount());
 
 
-<<<<<<< HEAD
-=======
     IMF_EXPORT
     RgbaInputFile (int partNumber, const char name[], int numThreads = globalThreadCount());
->>>>>>> 4cc01e52
 
 
     //-----------------------------------------------------------
@@ -482,7 +479,6 @@
     InputPart*                  _inputPart;
     FromYca*			_fromYca;
     std::string			_channelNamePrefix;
-    MultiPartInputFile* _multiPartFile = nullptr;
 };
 
 
