--- conflicted
+++ resolved
@@ -12,11 +12,7 @@
 
 #include <ImfRgbaFile.h>
 #include <ImfOutputFile.h>
-<<<<<<< HEAD
 #include <ImfInputPart.h>
-=======
-#include <ImfInputFile.h>
->>>>>>> 4cc01e52
 #include <ImfMultiPartInputFile.h>
 #include <ImfChannelList.h>
 #include <ImfRgbaYca.h>
@@ -1166,9 +1162,6 @@
 {
 }
 
-
-<<<<<<< HEAD
-
 RgbaInputFile::RgbaInputFile (const char name[], const string &layerName, int numThreads) : RgbaInputFile( 0 , name , layerName,numThreads)
 {
 }
@@ -1183,25 +1176,6 @@
     _multiPartFile (new MultiPartInputFile (name, numThreads)),
     _inputPart(new InputPart(*_multiPartFile,partNumber)),
     _fromYca (nullptr),
-=======
-RgbaInputFile::RgbaInputFile (int partNumber, const char name[], int numThreads):
-    _inputFile (0),
-    _fromYca (0),
-    _channelNamePrefix ("")
-{
-    _multiPartFile = new MultiPartInputFile(name, numThreads);
-    _inputFile = _multiPartFile->getInputPart<InputFile>(partNumber);
-    RgbaChannels rgbaChannels = channels();
-
-    if (rgbaChannels & (WRITE_Y | WRITE_C))
-	_fromYca = new FromYca (*_inputFile, rgbaChannels);
-}
-
-
-RgbaInputFile::RgbaInputFile (OPENEXR_IMF_INTERNAL_NAMESPACE::IStream &is, int numThreads):
-    _inputFile (new InputFile (is, numThreads)),
-    _fromYca (0),
->>>>>>> 4cc01e52
     _channelNamePrefix ("")
 {
     try
@@ -1309,8 +1283,6 @@
 
 RgbaInputFile::~RgbaInputFile ()
 {
-<<<<<<< HEAD
-
     if (_inputPart)
     {
         delete _inputPart;
@@ -1319,12 +1291,6 @@
     {
         delete _multiPartFile;
     }
-=======
-    if (_multiPartFile)
-        delete _multiPartFile;
-    else
-        delete _inputFile;
->>>>>>> 4cc01e52
     delete _fromYca;
 }
 
