// SPDX-License-Identifier: BSD-3-Clause
// Copyright Contributors to the OpenEXR Project.

#include "ImfCheckFile.h"
#include "Iex.h"
#include "ImfRgbaFile.h"
#include "ImfArray.h"
#include "ImfChannelList.h"
#include "ImfFrameBuffer.h"
#include "ImfPartType.h"
#include "ImfInputPart.h"
#include "ImfDeepScanLineInputPart.h"
#include "ImfTiledInputPart.h"
#include "ImfDeepTiledInputPart.h"
#include "ImfStdIO.h"
#include "ImfMultiPartInputFile.h"
#include "ImfStandardAttributes.h"

#include <vector>
#include <algorithm>

OPENEXR_IMF_INTERNAL_NAMESPACE_SOURCE_ENTER


namespace {

using std::vector;
using std::max;
using Imath::Box2i;

//
// limits for reduceMemory mode
//
const int gMaxScanlineWidth= 1000000;
const int gMaxTilePixelsPerScanline = 8000000;
const int gMaxTileSize = 1000*1000;
const int gMaxSamplesPerDeepPixel = 1000;
const int gMaxSamplesPerScanline = 1<<12;

//
// read image or part using the Rgba interface
//
template<class T> bool
readRgba(T& in, bool reduceMemory , bool reduceTime)
{

    bool threw = false;

    try
    {
        const Box2i &dw = in.dataWindow();

        int w = dw.max.x - dw.min.x + 1;
        int dx = dw.min.x;

        if (reduceMemory && w > gMaxScanlineWidth )
        {
            return false;
        }

        Array<Rgba> pixels (w);
        in.setFrameBuffer (&pixels[-dx], 1, 0);

        int step = 1;

        //
        // try reading scanlines. Continue reading scanlines
        // even if an exception is encountered
        //
        for (int y = dw.min.y; y <= dw.max.y; y+=step )
        {
            try
            {
               in.readPixels (y);
            }
            catch(...)
            {
                threw = true;

                //
                // in reduceTime mode, fail immediately - the file is corrupt
                //
                if (reduceTime)
                {
                    return threw;
                }

            }
        }
    }
    catch(...)
    {
        threw = true;
    }

    return threw;
}


template<class T> bool
readScanline(T& in, bool reduceMemory , bool reduceTime)
{

    bool threw = false;

    try
    {
        const Box2i &dw = in.header().dataWindow();

        int w = dw.max.x - dw.min.x + 1;
        int dx = dw.min.x;

        if (reduceMemory && w > gMaxScanlineWidth )
        {
            return false;
        }

        FrameBuffer i;


        // read all channels present (later channels will overwrite earlier ones)
        vector<half> halfChannels(w);
        vector<float> floatChannels(w);
        vector<unsigned int> uintChannels(w);

        int channelIndex = 0;
        const ChannelList& channelList = in.header().channels();
        for (ChannelList::ConstIterator c = channelList.begin() ; c != channelList.end() ; ++c )
        {
            switch (channelIndex % 3)
            {
                case 0 : i.insert(c.name(),Slice(HALF, (char*)&halfChannels[-dx/c.channel().xSampling ] , sizeof(half) , 0 , c.channel().xSampling , c.channel().ySampling ));
                break;
                case 1 : i.insert(c.name(),Slice(FLOAT, (char*)&floatChannels[-dx/c.channel().xSampling ] , sizeof(float) , 0 , c.channel().xSampling , c.channel().ySampling ));
                break;
                case 2 : i.insert(c.name(),Slice(UINT, (char*)&uintChannels[-dx/c.channel().xSampling ] , sizeof(unsigned int) , 0 , c.channel().xSampling , c.channel().ySampling ));
                break;
            }
            channelIndex ++;
        }

        in.setFrameBuffer(i);

        int step = 1;

        //
        // try reading scanlines. Continue reading scanlines
        // even if an exception is encountered
        //
        for (int y = dw.min.y; y <= dw.max.y; y+=step )
        {
            try
            {
               in.readPixels (y);
            }
            catch(...)
            {
                threw = true;

                //
                // in reduceTime mode, fail immediately - the file is corrupt
                //
                if (reduceTime)
                {
                    return threw;
                }

            }
        }
    }
    catch(...)
    {
        threw = true;
    }

    return threw;
}


template<class T>
bool
readTileRgba( T& in,bool reduceMemory, bool reduceTime)
{
    try{
        const Box2i &dw = in.dataWindow();

        int w = dw.max.x - dw.min.x + 1;
        int h = dw.max.y - dw.min.y + 1;

        if ( (reduceMemory || reduceTime ) && h*w > gMaxTileSize )
        {
            return false;
        }

        int dwx = dw.min.x;
        int dwy = dw.min.y;



        Array2D<Rgba> pixels (h, w);
        in.setFrameBuffer (&pixels[-dwy][-dwx], 1, w);
        in.readTiles (0, in.numXTiles() - 1, 0, in.numYTiles() - 1);
    }
    catch(...)
    {
       return true;
    }

    return false;
}


// read image as ripmapped image
template<class T>
bool
readTile(T& in, bool reduceMemory , bool reduceTime)
{
    bool threw = false;
    try
    {
        const Box2i& dw = in.header().dataWindow();

        int w = dw.max.x - dw.min.x + 1;
        int dwx = dw.min.x;
        int numXLevels = in.numXLevels();
        int numYLevels = in.numYLevels();

        const TileDescription& td = in.header().tileDescription();


        if (reduceMemory && (w > gMaxScanlineWidth || (td.xSize*td.ySize) > gMaxTileSize) )
        {
                return false;
        }

        FrameBuffer i;
        // read all channels present (later channels will overwrite earlier ones)
        vector<half> halfChannels(w);
        vector<float> floatChannels(w);
        vector<unsigned int> uintChannels(w);

        int channelIndex = 0;
        const ChannelList& channelList = in.header().channels();
        for (ChannelList::ConstIterator c = channelList.begin() ; c != channelList.end() ; ++c )
        {
            switch (channelIndex % 3)
            {
                case 0 : i.insert(c.name(),Slice(HALF, (char*)&halfChannels[-dwx / c.channel().xSampling ] , sizeof(half) , 0 , c.channel().xSampling , c.channel().ySampling ));
                break;
                case 1 : i.insert(c.name(),Slice(FLOAT, (char*)&floatChannels[-dwx / c.channel().xSampling ] , sizeof(float) , 0 ,  c.channel().xSampling , c.channel().ySampling));
                case 2 : i.insert(c.name(),Slice(UINT, (char*)&uintChannels[-dwx / c.channel().xSampling ] , sizeof(unsigned int) , 0 , c.channel().xSampling , c.channel().ySampling));
                break;
            }
            channelIndex ++;
        }

        in.setFrameBuffer (i);

        size_t step = 1;

        size_t tileIndex =0;
        bool isRipMap = td.mode == RIPMAP_LEVELS;

        //
        // read all tiles from all levels.
        //
        for (int ylevel = 0; ylevel < numYLevels; ++ylevel )
        {
            for (int xlevel = 0; xlevel < numXLevels; ++xlevel )
            {
                for(int y  = 0 ; y < in.numYTiles(ylevel) ; ++y )
                {
                    for(int x = 0 ; x < in.numXTiles(xlevel) ; ++x )
                    {
                        if(tileIndex % step == 0)
                        {
                            try
                            {
                                in.readTile ( x, y, xlevel , ylevel);
                            }
                            catch(...)
                            {
                                //
                                // for one level and mipmapped images,
                                // xlevel must match ylevel,
                                // otherwise an exception is thrown
                                // ignore that exception
                                //
                                if (isRipMap || xlevel==ylevel)
                                {
                                    threw = true;

                                    //
                                    // in reduceTime mode, fail immediately - the file is corrupt
                                    //
                                    if (reduceTime)
                                    {
                                        return threw;
                                    }
                                }
                            }
                        }
                        tileIndex++;
                    }
                }
            }
        }
    }
    catch(...)
    {
        threw = true;
    }

    return threw;
}

template<class T>
bool readDeepScanLine(T& in,bool reduceMemory, bool reduceTime)
{

    bool threw = false;
    try
    {
        const Header& fileHeader = in.header();
        const Box2i &dw = fileHeader.dataWindow();


        int w = dw.max.x - dw.min.x + 1;
        int dwx = dw.min.x;

        if ( reduceMemory && w > gMaxScanlineWidth )
        {
            return false;
        }



        int channelCount=0;
        for(ChannelList::ConstIterator i=fileHeader.channels().begin();i!=fileHeader.channels().end();++i,++channelCount);

        Array<unsigned int> localSampleCount;
        localSampleCount.resizeErase(w );
        Array<Array< void* > > data(channelCount);


        for (int i = 0; i < channelCount; i++)
        {
            data[i].resizeErase( w );
        }

        DeepFrameBuffer frameBuffer;

        frameBuffer.insertSampleCountSlice (Slice (UINT,(char *) (&localSampleCount[-dwx]), sizeof (unsigned int) ,0) );

        int channel =0;
        for(ChannelList::ConstIterator i=fileHeader.channels().begin();
            i!=fileHeader.channels().end();++i , ++channel)
        {
            PixelType type = FLOAT;

            int sampleSize = sizeof (float);

            int pointerSize = sizeof (char *);

            frameBuffer.insert (i.name(), DeepSlice (type,(char *) (&data[channel][-dwx]),pointerSize , 0, sampleSize));
        }



        in.setFrameBuffer(frameBuffer);

        int step = 1;

        vector<float> pixelBuffer;

        for (int y = dw.min.y ; y <= dw.max.y ; y+=step )
        {
            in.readPixelSampleCounts( y );


            //
            // count how many samples are required to store this scanline
            //
            size_t bufferSize = 0;
            for (int j = 0; j < w ; j++)
            {
                for (int k = 0; k < channelCount; k++)
                {
                    //
                    // don't read samples which require a lot of memory in reduceMemory mode
                    //
                    if (!reduceMemory || localSampleCount[j] <= gMaxSamplesPerDeepPixel )
                    {
                        bufferSize += localSampleCount[j];
                    }
                }
            }

            //
            // limit total number of samples read in reduceMemory mode
            //
            if (!reduceMemory || bufferSize < gMaxScanlineWidth )
            {
                //
                // allocate sample buffer and set per-pixel pointers into buffer
                //
                pixelBuffer.resize(bufferSize);

                size_t bufferIndex = 0;
                for (int j = 0; j < w ; j++)
                {
                    for (int k = 0; k < channelCount; k++)
                    {

                        if (reduceMemory && localSampleCount[j] > gMaxSamplesPerDeepPixel )
                        {
                            data[k][j] = nullptr;
                        }
                        else
                        {
                            data[k][j] = &pixelBuffer[bufferIndex];
                            bufferIndex += localSampleCount[j];
                        }
                    }
                }

                try
                {
                    in.readPixels(y);
                }
                catch(...)
                {
                    threw = true;
                    //
                    // in reduceTime mode, fail immediately - the file is corrupt
                    //
                    if (reduceTime)
                    {
                        return threw;
                    }
                }
            }

        }
    }
    catch(...)
    {
        threw = true;
    }
    return threw;

}

//
// read a deep tiled image, tile by tile, using the 'tile relative' mode
//
template<class T> bool
readDeepTile(T& in,bool reduceMemory , bool reduceTime)
{
    bool threw = false;
    try
    {
        const Header& fileHeader = in.header();

        Array2D<unsigned int> localSampleCount;

        Box2i dataWindow = fileHeader.dataWindow();

        int height = dataWindow.size().y+1;
        int width = dataWindow.size().x+1;

        const TileDescription& td = in.header().tileDescription();
        int tileWidth = td.xSize;
        int tileHeight = td.ySize;
        int numYLevels = in.numYLevels();
        int numXLevels = in.numXLevels();


        localSampleCount.resizeErase(height, width);

        int channelCount=0;
        for(ChannelList::ConstIterator i=fileHeader.channels().begin();i!=fileHeader.channels().end();++i, channelCount++);

        Array<Array2D< float* > > data(channelCount);

        for (int i = 0; i < channelCount; i++)
        {
            data[i].resizeErase(height, width);
        }

        DeepFrameBuffer frameBuffer;

        int memOffset = dataWindow.min.x + dataWindow.min.y * width;
        frameBuffer.insertSampleCountSlice (Slice (UINT,
                                                   (char *) (&localSampleCount[0][0] - memOffset),
                                                   sizeof (unsigned int) * 1,
                                                   sizeof (unsigned int) * width,
                                                   0.0, // fill
                                                   1 , 1, // x/ysampling
                                                   true,  // relative x
                                                   true  // relative y
                                                  )
                                                   );

        int channel = 0;
         for (ChannelList::ConstIterator i=fileHeader.channels().begin();i!=fileHeader.channels().end();++i, ++channel)
         {
             int sampleSize  = sizeof (float);

             int pointerSize = sizeof (char *);

             frameBuffer.insert (i.name(),
                                 DeepSlice (FLOAT,
                                            (char *) (&data[channel][0][0] - memOffset),
                                            pointerSize * 1,
                                            pointerSize * width,
                                            sampleSize,
                                            0.0,
                                            1 , 1,
                                            true,
                                            true
                                           ) );
         }

         in.setFrameBuffer(frameBuffer);
         size_t step = 1;

         int tileIndex = 0;
         bool isRipMap = td.mode == RIPMAP_LEVELS;


         vector<float> pixelBuffer;


         for (int ly = 0; ly < numYLevels; ly++)
         {
             for (int lx = 0; lx < numXLevels; lx++)
             {


                //
                // read all tiles from all levels.
                //
                for (int ylevel = 0; ylevel < numYLevels; ++ylevel )
                {
                    for (int xlevel = 0; xlevel < numXLevels; ++xlevel )
                    {
                        for(int y  = 0 ; y < in.numYTiles(ylevel) ; ++y )
                        {
                            for(int x = 0 ; x < in.numXTiles(xlevel) ; ++x )
                            {
                                if(tileIndex % step == 0)
                                {
                                    try
                                    {

                                        in.readPixelSampleCounts( x , y , x , y, lx, ly);


                                        size_t bufferSize = 0;

                                        for (int ty = 0 ; ty < tileHeight ; ++ty )
                                        {
                                            for (int tx = 0 ; tx < tileWidth ; ++tx )
                                            {
                                                if (!reduceMemory || localSampleCount[ty][tx] < gMaxSamplesPerDeepPixel )
                                                {
                                                    bufferSize += channelCount * localSampleCount[ty][tx];
                                                }
                                            }
                                        }

                                        // limit total samples allocated for this tile
                                        if (!reduceMemory || bufferSize < gMaxSamplesPerScanline )
                                        {

                                            pixelBuffer.resize( bufferSize );
                                            size_t bufferIndex = 0;

                                            for (int ty = 0 ; ty < tileHeight ; ++ty )
                                            {
                                                for (int tx = 0 ; tx < tileWidth ; ++tx )
                                                {
                                                    if (!reduceMemory || localSampleCount[ty][tx] <  gMaxSamplesPerDeepPixel )
                                                    {
                                                        for (int k = 0 ; k < channelCount ; ++k )
                                                        {
                                                           data[k][ty][tx] = &pixelBuffer[bufferIndex];
                                                           bufferIndex += localSampleCount[ty][tx];
                                                        }
                                                    }
                                                    else
                                                    {
                                                        for (int k = 0 ; k < channelCount ; ++k )
                                                        {
                                                            data[k][ty][tx] = nullptr;
                                                        }
                                                    }
                                                }
                                            }


                                            in.readTile ( x, y, xlevel , ylevel);
                                        }
                                    }

                                    catch(...)
                                    {
                                        //
                                        // for one level and mipmapped images,
                                        // xlevel must match ylevel,
                                        // otherwise an exception is thrown
                                        // ignore that exception
                                        //
                                        if (isRipMap || xlevel==ylevel)
                                        {
                                            threw = true;
                                            //
                                            // in reduceTime mode, fail immediately - the file is corrupt
                                            //
                                            if (reduceTime)
                                            {
                                                return threw;
                                            }
                                        }

                                    }
                                }
                                tileIndex++;
                            }
                        }
                    }
                }
             }
         }
    }catch(...)
    {
        threw = true;
    }
    return threw;
}

//
// EXR will read files that have out-of-range values in certain enum attributes, to allow
// values to be added in the future. This function returns 'false' if any such enum attributes
// have unknown values
//
// (implementation node: it is undefined behavior to set an enum variable to an invalid value
//  this code circumvents that by casting the enums to integers and checking them that way)
//
bool enumsValid( const Header& hdr)
{
    if ( hasEnvmap (hdr) )
    {

        const Envmap& typeInFile = envmap (hdr);
        if (typeInFile != ENVMAP_LATLONG && typeInFile!= ENVMAP_CUBE)
        {
             return false;
        }
    }

    if (hasDeepImageState(hdr))
    {
        const DeepImageState& typeInFile = deepImageState (hdr);
        if (typeInFile < 0 || typeInFile >= DIS_NUMSTATES)
        {
             return false;
        }
    }

    return true;
}

bool
readMultiPart(MultiPartInputFile& in,bool reduceMemory,bool reduceTime)
{
    bool threw = false;
    for(int part = 0 ; part < in.parts() ; ++ part)
    {

<<<<<<< HEAD
        bool widePart = false;
        Box2i b = in.header( part ).dataWindow();

         //
         // very wide scanline parts take excessive memory to read.
         // detect that here so that tests can be skipped when reduceMemory is set
         //


        if (b.max.x - b.min.x > gMaxScanlineWidth )
        {
            widePart = true;

        }
        //
        // significant memory is also required to read a tiled part
        // using the scanline interface with tall tiles - the scanlineAPI
        // needs to allocate memory to store an entire row of tiles
        //
        if (isTiled(in.header( part ).type()))
        {
            if ( in.header( part ).tileDescription().ySize *  (b.max.x-b.min.x+1) > gMaxTilePixelsPerScanline )
            {
                widePart = true;
            }
        }
=======
       if (!enumsValid( in.header(part)))
       {
           threw = true;
       }

       bool widePart = false;
       Box2i b = in.header( part ).dataWindow();
       if (b.max.x - b.min.x > 1000000)
       {
             widePart = true;
       }
>>>>>>> 4a14299f


       if (!reduceMemory || !widePart)
       {
            bool gotThrow = false;
            try
            {
                InputPart pt( in , part );
                gotThrow = readScanline( pt , reduceMemory , reduceTime);
            }
            catch(...)
            {
                gotThrow = true;
            }
            // only 'DeepTiled' parts are expected to throw
            // all others are an error
            if( gotThrow && in.header(part).type() != DEEPTILE )
            {
                threw = true;
            }
       }

       {
            bool gotThrow = false;

            try
            {
                in.flushPartCache();
                TiledInputPart pt (in,part);
                gotThrow = readTile( pt , reduceMemory , reduceTime);
            }
            catch(...)
            {
                gotThrow = true;
            }

            if( gotThrow && in.header(part).type() == TILEDIMAGE)
            {
                threw = true;
            }
       }


       if (!reduceMemory || !widePart)
       {
            bool gotThrow = false;

            try
            {
                in.flushPartCache();
                DeepScanLineInputPart pt (in,part);
                gotThrow = readDeepScanLine( pt , reduceMemory , reduceTime);
            }
            catch(...)
            {
                gotThrow = true;
            }

            if( gotThrow && in.header(part).type() == DEEPSCANLINE)
            {
                threw = true;
            }
       }

       {
            bool gotThrow = false;

            try
            {
                in.flushPartCache();
                DeepTiledInputPart pt (in,part);
                gotThrow = readDeepTile( pt , reduceMemory , reduceTime);
            }
            catch(...)
            {
                gotThrow = true;
            }

            if( gotThrow && in.header(part).type() == DEEPTILE)
            {
                threw = true;
            }
       }
    }

    return threw;
}


//------------------------------------------------
// class PtrIStream -- allow reading an EXR file from
// a pointer
//
//------------------------------------------------

class PtrIStream: public IStream
{
  public:

    PtrIStream (const char* data, size_t nBytes) : IStream("none") , base(data) , current(data) , end(data+nBytes) {}

    virtual bool        isMemoryMapped () const { return false;}


    IMFUTIL_EXPORT
    virtual char *	readMemoryMapped (int n)
    {

        if (n + current > end)
	{
		THROW (IEX_NAMESPACE::InputExc, "Early end of file: requesting " << end - (n+current) << " extra bytes after file\n");
	}
	const char* value = current;
        current += n;

        return const_cast<char*>(value);
    }

    virtual bool	read (char c[/*n*/], int n)
    {
        if( n < 0 )
        {
             	THROW (IEX_NAMESPACE::InputExc,n << " bytes requested from stream");
        }

        if (n + current > end)
	{
		THROW (IEX_NAMESPACE::InputExc, "Early end of file: requesting " << end - (n+current) << " extra bytes after file\n");
	}
	memcpy( c , current , n);
        current += n;

        return (current != end);

    }

    virtual Int64	tellg ()
    {
        return (current - base);
    }
    virtual void	seekg (Int64 pos)
    {

        if( pos < 0 )
        {
          THROW (IEX_NAMESPACE::InputExc, "internal error: seek to " << pos << " requested");
        }

        const char* newcurrent = base + pos;

        if( newcurrent < base || newcurrent > end)
        {
            THROW (IEX_NAMESPACE::InputExc, "Out of range seek requested\n");
        }

        current = newcurrent;

    }

  private:

    const char*        base;
    const char*        current;
    const char*        end;
};



void resetInput(const char* /*fileName*/)
{
    // do nothing: filename doesn't need to be 'reset' between calls
}

void resetInput(PtrIStream& stream)
{
    // return stream to beginning to prepare reading with a different API
    stream.seekg(0);
}



template<class T> bool
runChecks(T& source,bool reduceMemory,bool reduceTime)
{
    //
    // multipart test: also grab the type of the first part to
    // check which other tests are expected to fail
    // check the image width for the first part - significant memory
    // is required to process wide parts
    //

    string firstPartType;
    bool firstPartWide = false;

    bool threw = false;
    {
      try
      {
         MultiPartInputFile multi(source);
         firstPartType = multi.header(0).type();
         Box2i b = multi.header(0).dataWindow();

         //
         // scanline images with very wide parts take excessive memory to read
         // detect that here so that tests can be skipped when reduceMemory is set
         //
         if (b.max.x - b.min.x > gMaxScanlineWidth )
         {
             firstPartWide = true;
         }
         //
         // significant memory is also required to read a tiled file
         // using the scanline interface with tall tiles - the scanlineAPI
         // needs to allocate memory to store an entire row of tiles
         //

         if (isTiled(firstPartType))
         {
             if ( multi.header(0).tileDescription().ySize *  (b.max.x-b.min.x+1) > gMaxTilePixelsPerScanline )
             {
                 firstPartWide = true;
             }
         }


         threw = readMultiPart(multi , reduceMemory , reduceTime);
      }
      catch(...)
      {
         threw = true;
      }

    }

    // read using both scanline interfaces (unless the image is wide and reduce memory enabled)
    if( !reduceMemory || !firstPartWide)
    {
        {
            bool gotThrow = false;
            resetInput(source);
            try
            {
            RgbaInputFile rgba(source);
            gotThrow = readRgba( rgba, reduceMemory , reduceTime );
            }
            catch(...)
            {
                gotThrow = true;
            }
            if (gotThrow && firstPartType != DEEPTILE)
            {
                threw = true;
            }
        }
        {
            bool gotThrow = false;
            resetInput(source);
            try
            {
            InputFile rgba(source);
            gotThrow = readScanline( rgba, reduceMemory , reduceTime );
            }
            catch(...)
            {
                gotThrow = true;
            }
            if (gotThrow && firstPartType != DEEPTILE)
            {
                threw = true;
            }
        }
    }

    {
        bool gotThrow = false;
        resetInput(source);
        try
        {
          TiledInputFile rgba(source);
          gotThrow = readTile( rgba, reduceMemory , reduceTime );
        }
        catch(...)
        {
            gotThrow = true;
        }
        if (gotThrow && firstPartType == TILEDIMAGE)
        {
            threw = true;
        }
    }

    if( !reduceMemory || !firstPartWide )
    {
        bool gotThrow = false;
        resetInput(source);
        try
        {
          DeepScanLineInputFile rgba(source);
          gotThrow = readDeepScanLine( rgba, reduceMemory , reduceTime );
        }
        catch(...)
        {
            gotThrow = true;
        }
        if (gotThrow && firstPartType == DEEPSCANLINE)
        {
            threw = true;
        }
    }

    {
        bool gotThrow = false;
        resetInput(source);
        try
        {
          DeepTiledInputFile rgba(source);
          gotThrow = readDeepTile( rgba, reduceMemory , reduceTime );
        }
        catch(...)
        {
            gotThrow = true;
        }
        if (gotThrow && firstPartType == DEEPTILE)
        {
            threw = true;
        }
    }

    return threw;
}


}


bool
checkOpenEXRFile(const char* fileName, bool reduceMemory,bool reduceTime)
{
   return runChecks( fileName , reduceMemory , reduceTime );
}


bool
checkOpenEXRFile(const char* data, size_t numBytes, bool reduceMemory , bool reduceTime )
{
  PtrIStream stream(data,numBytes);
  return runChecks( stream , reduceMemory , reduceTime );
}


OPENEXR_IMF_INTERNAL_NAMESPACE_SOURCE_EXIT<|MERGE_RESOLUTION|>--- conflicted
+++ resolved
@@ -679,7 +679,11 @@
     for(int part = 0 ; part < in.parts() ; ++ part)
     {
 
-<<<<<<< HEAD
+       if (!enumsValid( in.header(part)))
+       {
+           threw = true;
+       }
+
         bool widePart = false;
         Box2i b = in.header( part ).dataWindow();
 
@@ -706,20 +710,6 @@
                 widePart = true;
             }
         }
-=======
-       if (!enumsValid( in.header(part)))
-       {
-           threw = true;
-       }
-
-       bool widePart = false;
-       Box2i b = in.header( part ).dataWindow();
-       if (b.max.x - b.min.x > 1000000)
-       {
-             widePart = true;
-       }
->>>>>>> 4a14299f
-
 
        if (!reduceMemory || !widePart)
        {
